--- conflicted
+++ resolved
@@ -61,11 +61,8 @@
         ModelMixin,
         MultiAdapter,
         PriorTransformer,
+        T2IAdapter,
         T5FilmDecoder,
-<<<<<<< HEAD
-=======
-        T2IAdapter,
->>>>>>> 5396ceb1
         Transformer2DModel,
         UNet1DModel,
         UNet2DConditionModel,
