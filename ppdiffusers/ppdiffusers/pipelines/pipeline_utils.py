# coding=utf-8
# Copyright (c) 2023 PaddlePaddle Authors. All Rights Reserved.
# Copyright 2022 The HuggingFace Inc. team.
# Copyright (c) 2022, NVIDIA CORPORATION.  All rights reserved.
#
# Licensed under the Apache License, Version 2.0 (the "License");
# you may not use this file except in compliance with the License.
# You may obtain a copy of the License at
#
#     http://www.apache.org/licenses/LICENSE-2.0
#
# Unless required by applicable law or agreed to in writing, software
# distributed under the License is distributed on an "AS IS" BASIS,
# WITHOUT WARRANTIES OR CONDITIONS OF ANY KIND, either express or implied.
# See the License for the specific language governing permissions and
# limitations under the License.

import fnmatch
import importlib
import inspect
import os
import re
import sys
import tempfile
import warnings
from dataclasses import dataclass
from pathlib import Path
from typing import Any, Dict, List, Optional, Union

import numpy as np
import PIL
import PIL.Image
from huggingface_hub import (
    create_repo,
    get_hf_file_metadata,
    hf_hub_url,
    model_info,
    repo_type_and_id_from_hf_id,
    snapshot_download,
    upload_folder,
)
from huggingface_hub.utils import EntryNotFoundError
from packaging import version
from tqdm.auto import tqdm

from ..configuration_utils import ConfigMixin
from ..schedulers.scheduling_utils import SCHEDULER_CONFIG_NAME
from ..utils import (
    CONFIG_NAME,
    DEPRECATED_REVISION_ARGS,
    DIFFUSERS_CACHE,
    FLAX_WEIGHTS_NAME,
    FROM_DIFFUSERS,
    FROM_HF_HUB,
    HF_HUB_OFFLINE,
    LOW_CPU_MEM_USAGE_DEFAULT,
<<<<<<< HEAD
=======
    ONNX_EXTERNAL_WEIGHTS_NAME,
    ONNX_WEIGHTS_NAME,
>>>>>>> 5396ceb1
    PPDIFFUSERS_CACHE,
    TO_DIFFUSERS,
    TORCH_SAFETENSORS_WEIGHTS_NAME,
    TORCH_WEIGHTS_NAME,
    BaseOutput,
    deprecate,
    get_class_from_dynamic_module,
    is_paddle_available,
    is_paddlenlp_available,
    is_safetensors_available,
    logging,
    numpy_to_pil,
    ppdiffusers_bos_dir_download,
    ppdiffusers_url_download,
)
from ..version import VERSION as __version__

if is_paddle_available():
    import paddle
    import paddle.nn as nn

if is_paddlenlp_available():
    from paddlenlp.transformers import PretrainedModel

from .fastdeploy_utils import FastDeployRuntimeModel

TRANSFORMERS_SAFE_WEIGHTS_NAME = "model.safetensors"
TRANSFORMERS_WEIGHTS_NAME = "pytorch_model.bin"
TRANSFORMERS_FLAX_WEIGHTS_NAME = "flax_model.msgpack"


TORCH_INDEX_FILE = "diffusion_pytorch_model.bin"
PADDLE_INDEX_FILE = "model_state.pdparams"

CUSTOM_PIPELINE_FILE_NAME = "pipeline.py"
DUMMY_MODULES_FOLDER = "ppdiffusers.utils"
PADDLENLP_DUMMY_MODULES_FOLDER = "paddlenlp.transformers.utils"

logger = logging.get_logger(__name__)


LOADABLE_CLASSES = {
    "ppdiffusers": {
        "ModelMixin": ["save_pretrained", "from_pretrained"],
        "SchedulerMixin": ["save_pretrained", "from_pretrained"],
        "DiffusionPipeline": ["save_pretrained", "from_pretrained"],
        "FastDeployRuntimeModel": ["save_pretrained", "from_pretrained"],
    },
    "paddlenlp.transformers": {
        "PretrainedTokenizer": ["save_pretrained", "from_pretrained"],
        "PretrainedModel": ["save_pretrained", "from_pretrained"],
        "FeatureExtractionMixin": ["save_pretrained", "from_pretrained"],
        "ProcessorMixin": ["save_pretrained", "from_pretrained"],
        "ImageProcessingMixin": ["save_pretrained", "from_pretrained"],
    },
}

ALL_IMPORTABLE_CLASSES = {}
for library in LOADABLE_CLASSES:
    ALL_IMPORTABLE_CLASSES.update(LOADABLE_CLASSES[library])


@dataclass
class ImagePipelineOutput(BaseOutput):
    """
    Output class for image pipelines.

    Args:
        images (`List[PIL.Image.Image]` or `np.ndarray`)
            List of denoised PIL images of length `batch_size` or numpy array of shape `(batch_size, height, width,
            num_channels)`. PIL images or numpy array present the denoised images of the diffusion pipeline.
    """

    images: Union[List[PIL.Image.Image], np.ndarray]


@dataclass
class TextPipelineOutput(BaseOutput):
    """
    Output class for text pipelines.
    Args:
        prompt (`List[str]` or `str`)
            List of denoised texts.
    """

    texts: Union[List[str], str]


@dataclass
class AudioPipelineOutput(BaseOutput):
    """
    Output class for audio pipelines.

    Args:
        audios (`np.ndarray`)
            List of denoised samples of shape `(batch_size, num_channels, sample_rate)`. Numpy array present the
            denoised audio samples of the diffusion pipeline.
    """

    audios: np.ndarray


def is_safetensors_compatible(filenames, variant=None, passed_components=None) -> bool:
    """
    Checking for safetensors compatibility:
    - By default, all models are saved with the default pytorch serialization, so we use the list of default pytorch
      files to know which safetensors files are needed.
    - The model is safetensors compatible only if there is a matching safetensors file for every default pytorch file.
    Converting default pytorch serialized filenames to safetensors serialized filenames:
    - For models from the diffusers library, just replace the ".bin" extension with ".safetensors"
    - For models from the transformers library, the filename changes from "pytorch_model" to "model", and the ".bin"
      extension is replaced with ".safetensors"
    """
    pt_filenames = []

    sf_filenames = set()

    passed_components = passed_components or []

    for filename in filenames:
        _, extension = os.path.splitext(filename)

        if len(filename.split("/")) == 2 and filename.split("/")[0] in passed_components:
            continue

        if extension == ".bin":
            pt_filenames.append(filename)
        elif extension == ".safetensors":
            sf_filenames.add(filename)

    for filename in pt_filenames:
        #  filename = 'foo/bar/baz.bam' -> path = 'foo/bar', filename = 'baz', extention = '.bam'
        path, filename = os.path.split(filename)
        filename, extension = os.path.splitext(filename)

        if filename.startswith("pytorch_model"):
            filename = filename.replace("pytorch_model", "model")
        else:
            filename = filename

        expected_sf_filename = os.path.join(path, filename)
        expected_sf_filename = f"{expected_sf_filename}.safetensors"

        if expected_sf_filename not in sf_filenames:
            logger.warning(f"{expected_sf_filename} not found")
            return False

    return True


def variant_compatible_siblings(filenames, variant=None) -> Union[List[os.PathLike], str]:
    weight_names = [
        TORCH_WEIGHTS_NAME,
        TORCH_SAFETENSORS_WEIGHTS_NAME,
        TRANSFORMERS_WEIGHTS_NAME,
        TRANSFORMERS_SAFE_WEIGHTS_NAME,
        TRANSFORMERS_FLAX_WEIGHTS_NAME,
        FLAX_WEIGHTS_NAME,
        ONNX_WEIGHTS_NAME,
        ONNX_EXTERNAL_WEIGHTS_NAME,
    ]
    # model_pytorch, diffusion_model_pytorch, ...
    weight_prefixes = [w.split(".")[0] for w in weight_names]
    # .bin, .safetensors, ...
    weight_suffixs = [w.split(".")[-1] for w in weight_names]
    # -00001-of-00002
    transformers_index_format = r"\d{5}-of-\d{5}"

    if variant is not None:
        # `diffusion_pytorch_model.fp16.bin` as well as `model.fp16-00001-of-00002.safetenstors`
        variant_file_re = re.compile(
            rf"({'|'.join(weight_prefixes)})\.({variant}|{variant}-{transformers_index_format})\.({'|'.join(weight_suffixs)})$"
        )
        # `text_encoder/pytorch_model.bin.index.fp16.json`
        variant_index_re = re.compile(
            rf"({'|'.join(weight_prefixes)})\.({'|'.join(weight_suffixs)})\.index\.{variant}\.json$"
        )

    # `diffusion_pytorch_model.bin` as well as `model-00001-of-00002.safetenstors`
    non_variant_file_re = re.compile(
        rf"({'|'.join(weight_prefixes)})(-{transformers_index_format})?\.({'|'.join(weight_suffixs)})$"
    )
    # `text_encoder/pytorch_model.bin.index.json`
    non_variant_index_re = re.compile(rf"({'|'.join(weight_prefixes)})\.({'|'.join(weight_suffixs)})\.index\.json")

    if variant is not None:
        variant_weights = {f for f in filenames if variant_file_re.match(f.split("/")[-1]) is not None}
        variant_indexes = {f for f in filenames if variant_index_re.match(f.split("/")[-1]) is not None}
        variant_filenames = variant_weights | variant_indexes
    else:
        variant_filenames = set()

    non_variant_weights = {f for f in filenames if non_variant_file_re.match(f.split("/")[-1]) is not None}
    non_variant_indexes = {f for f in filenames if non_variant_index_re.match(f.split("/")[-1]) is not None}
    non_variant_filenames = non_variant_weights | non_variant_indexes

    # all variant filenames will be used by default
    usable_filenames = set(variant_filenames)

    def convert_to_variant(filename):
        if "index" in filename:
            variant_filename = filename.replace("index", f"index.{variant}")
        elif re.compile(f"^(.*?){transformers_index_format}").match(filename) is not None:
            variant_filename = f"{filename.split('-')[0]}.{variant}-{'-'.join(filename.split('-')[1:])}"
        else:
            variant_filename = f"{filename.split('.')[0]}.{variant}.{filename.split('.')[1]}"
        return variant_filename

    for f in non_variant_filenames:
        variant_filename = convert_to_variant(f)
        if variant_filename not in usable_filenames:
            usable_filenames.add(f)

    return usable_filenames, variant_filenames


def warn_deprecated_model_variant(pretrained_model_name_or_path, use_auth_token, variant, revision, model_filenames):
    info = model_info(
        pretrained_model_name_or_path,
        use_auth_token=use_auth_token,
        revision=None,
    )
    filenames = {sibling.rfilename for sibling in info.siblings}
    comp_model_filenames, _ = variant_compatible_siblings(filenames, variant=revision)
    comp_model_filenames = [".".join(f.split(".")[:1] + f.split(".")[2:]) for f in comp_model_filenames]

    if set(comp_model_filenames) == set(model_filenames):
        warnings.warn(
            f"You are loading the variant {revision} from {pretrained_model_name_or_path} via `revision='{revision}'` even though you can load it via `variant=`{revision}`. Loading model variants via `revision='{revision}'` is deprecated and will be removed in diffusers v1. Please use `variant='{revision}'` instead.",
            FutureWarning,
        )
    else:
        warnings.warn(
            f"You are loading the variant {revision} from {pretrained_model_name_or_path} via `revision='{revision}'`. This behavior is deprecated and will be removed in diffusers v1. One should use `variant='{revision}'` instead. However, it appears that {pretrained_model_name_or_path} currently does not have the required variant filenames in the 'main' branch. \n The Diffusers team and community would be very grateful if you could open an issue: https://github.com/huggingface/diffusers/issues/new with the title '{pretrained_model_name_or_path} is missing {revision} files' so that the correct variant file can be added.",
            FutureWarning,
        )


def maybe_raise_or_warn(
    library_name, library, class_name, importable_classes, passed_class_obj, name, is_pipeline_module
):
    """Simple helper method to raise or warn in case incorrect module has been passed"""
    if not is_pipeline_module:
        library = importlib.import_module(library_name)
        class_obj = getattr(library, class_name)
        class_candidates = {c: getattr(library, c, None) for c in importable_classes.keys()}

        expected_class_obj = None
        for class_name, class_candidate in class_candidates.items():
            if class_candidate is not None and issubclass(class_obj, class_candidate):
                expected_class_obj = class_candidate

        # Dynamo wraps the original model in a private class.
        # I didn't find a public API to get the original class.
        sub_model = passed_class_obj[name]
        model_cls = sub_model.__class__

        if not issubclass(model_cls, expected_class_obj):
            raise ValueError(
                f"{passed_class_obj[name]} is of type: {type(passed_class_obj[name])}, but should be"
                f" {expected_class_obj}"
            )
    else:
        logger.warning(
            f"You have passed a non-standard module {passed_class_obj[name]}. We cannot verify whether it"
            " has the correct type"
        )


def get_class_obj_and_candidates(library_name, class_name, importable_classes, pipelines, is_pipeline_module):
    """Simple helper method to retrieve class object of module as well as potential parent class objects"""
    if is_pipeline_module:
        pipeline_module = getattr(pipelines, library_name)

        class_obj = getattr(pipeline_module, class_name)
        class_candidates = {c: class_obj for c in importable_classes.keys()}
    else:
        # else we just import it from the library.
        library = importlib.import_module(library_name)

        class_obj = getattr(library, class_name)
        class_candidates = {c: getattr(library, c, None) for c in importable_classes.keys()}

    return class_obj, class_candidates


def _get_pipeline_class(class_obj, config, custom_pipeline=None, cache_dir=None, revision=None):
    if custom_pipeline is not None:
        if custom_pipeline.endswith(".py"):
            path = Path(custom_pipeline)
            # decompose into folder & file
            file_name = path.name
            custom_pipeline = path.parent.absolute()
        else:
            file_name = CUSTOM_PIPELINE_FILE_NAME

        return get_class_from_dynamic_module(
            custom_pipeline, module_file=file_name, cache_dir=cache_dir, revision=revision
        )

    if class_obj != DiffusionPipeline:
        return class_obj

    diffusers_module = importlib.import_module(class_obj.__module__.split(".")[0])
    return getattr(diffusers_module, config["_class_name"])


def load_sub_model(
    library_name: str,
    class_name: str,
    importable_classes: List[Any],
    pipelines: Any,
    is_pipeline_module: bool,
    pipeline_class: Any,
    paddle_dtype: paddle.dtype,
    runtime_options: Any,
    model_variants: Dict[str, str],
    name: str,
    from_diffusers: bool,
    low_cpu_mem_usage: bool = False,
    cached_folder: Union[str, os.PathLike] = None,
    **kwargs,
):
    """Helper method to load the module `name` from `library_name` and `class_name`"""
    # retrieve class candidates
    class_obj, class_candidates = get_class_obj_and_candidates(
        library_name, class_name, importable_classes, pipelines, is_pipeline_module
    )

    load_method_name = None
    # retrive load method name
    for class_name, class_candidate in class_candidates.items():
        if class_candidate is not None and issubclass(class_obj, class_candidate):
            load_method_name = importable_classes[class_name][1]

    # if load method name is None, then we have a dummy module -> raise Error
    if load_method_name is None:
        none_module = class_obj.__module__
        is_dummy_path = none_module.startswith(DUMMY_MODULES_FOLDER) or none_module.startswith(
            PADDLENLP_DUMMY_MODULES_FOLDER
        )
        if is_dummy_path and "dummy" in none_module:
            # call class_obj for nice error message of missing requirements
            class_obj()

        raise ValueError(
            f"The component {class_obj} of {pipeline_class} cannot be loaded as it does not seem to have"
            f" any of the loading methods defined in {ALL_IMPORTABLE_CLASSES}."
        )

    load_method = getattr(class_obj, load_method_name)

    # add kwargs to loading method
    loading_kwargs = {}

    # FastDeploy Model
    if issubclass(class_obj, FastDeployRuntimeModel):
        loading_kwargs["runtime_options"] = (
            runtime_options.get(name, None) if isinstance(runtime_options, dict) else runtime_options
        )

    from ppdiffusers import ModelMixin

    # PaddleNLP or PPDiffusers Model
    if issubclass(class_obj, (PretrainedModel, ModelMixin)):
        loading_kwargs["variant"] = model_variants.pop(name, None)
        loading_kwargs["from_diffusers"] = from_diffusers
        loading_kwargs["paddle_dtype"] = paddle_dtype
        loading_kwargs["low_cpu_mem_usage"] = low_cpu_mem_usage

    loaded_sub_model = None
    try:
        # check if the module is in a subdirectory
        if os.path.isdir(os.path.join(cached_folder, name)):
            loaded_sub_model = load_method(os.path.join(cached_folder, name), **loading_kwargs)
        else:
            # else load from the root directory
            loaded_sub_model = load_method(cached_folder, **loading_kwargs)
    except Exception as e:
        # (TODO, junnyu)
        # if we cant find this file, we will try to download this
        local_files_only = kwargs["local_files_only"]
        is_local_dir = kwargs["is_local_dir"]
        from_hf_hub = kwargs["from_hf_hub"]
        pretrained_model_name_or_path = kwargs["pretrained_model_name_or_path"]
        cache_dir = kwargs["cache_dir"]
        if not local_files_only and not is_local_dir and not from_hf_hub:
            loaded_sub_model = load_method(
                pretrained_model_name_or_path + "/" + name, cache_dir=cache_dir, **loading_kwargs
            )
        if loaded_sub_model is None:
            raise ValueError(f"We cant load '{name}' from {pretrained_model_name_or_path} or {cached_folder}! \n {e} ")

    return loaded_sub_model


class DiffusionPipeline(ConfigMixin):
    r"""
    Base class for all models.

    [`DiffusionPipeline`] takes care of storing all components (models, schedulers, processors) for diffusion pipelines
    and handles methods for loading, downloading and saving models as well as a few methods common to all pipelines to:

        - move all PyTorch modules to the device of your choice
        - enabling/disabling the progress bar for the denoising iteration

    Class attributes:

        - **config_name** (`str`) -- name of the config file that will store the class and module names of all
          components of the diffusion pipeline.
        - **_optional_components** (List[`str`]) -- list of all components that are optional so they don't have to be
          passed for the pipeline to function (should be overridden by subclasses).
    """
    config_name = "model_index.json"
    _optional_components = []

    def register_modules(self, **kwargs):
        # import it here to avoid circular import
        from ppdiffusers import pipelines

        for name, module in kwargs.items():
            # retrieve library
            if module is None:
                register_dict = {name: (None, None)}
            else:
                # TODO (junnyu) support paddlenlp.transformers
                if "paddlenlp" in module.__module__.split(".") or "ppnlp_patch_utils" in module.__module__.split("."):
                    library = "paddlenlp.transformers"
                else:
                    library = module.__module__.split(".")[0]

                # check if the module is a pipeline module
                pipeline_dir = module.__module__.split(".")[-2] if len(module.__module__.split(".")) > 2 else None
                path = module.__module__.split(".")
                is_pipeline_module = pipeline_dir in path and hasattr(pipelines, pipeline_dir)

                # if library is not in LOADABLE_CLASSES, then it is a custom module.
                # Or if it's a pipeline module, then the module is inside the pipeline
                # folder so we set the library to module name.
                if library not in LOADABLE_CLASSES or is_pipeline_module:
                    library = pipeline_dir

                # retrieve class_name
                class_name = module.__class__.__name__

                register_dict = {name: (library, class_name)}

            # save model index config
            self.register_to_config(**register_dict)

            # set models
            setattr(self, name, module)

    def __setattr__(self, name: str, value: Any):
        if name in self.__dict__ and hasattr(self.config, name):
            # We need to overwrite the config if name exists in config
            if isinstance(getattr(self.config, name), (tuple, list)):
                if value is not None and self.config[name][0] is not None:
                    class_library_tuple = (value.__module__.split(".")[0], value.__class__.__name__)
                else:
                    class_library_tuple = (None, None)

                self.register_to_config(**{name: class_library_tuple})
            else:
                self.register_to_config(**{name: value})

        super().__setattr__(name, value)

    def save_pretrained(
        self,
        save_directory: Union[str, os.PathLike],
        safe_serialization: bool = False,
        variant: Optional[str] = None,
        to_diffusers: bool = None,
    ):
        """
        Save all variables of the pipeline that can be saved and loaded as well as the pipelines configuration file to
        a directory. A pipeline variable can be saved and loaded if its class implements both a save and loading
        method. The pipeline can easily be re-loaded using the `[`~DiffusionPipeline.from_pretrained`]` class method.

        Arguments:
            save_directory (`str` or `os.PathLike`):
                Directory to which to save. Will be created if it doesn't exist.
            safe_serialization (`bool`, *optional*, defaults to `False`):
                Whether to save the model using `safetensors` or the traditional PyTorch way (that uses `pickle`).
            variant (`str`, *optional*):
                If specified, weights are saved in the format pytorch_model.<variant>.bin.
        """
        if to_diffusers is None:
            to_diffusers = TO_DIFFUSERS

        model_index_dict = dict(self.config)
        model_index_dict.pop("_class_name", None)
        # TODO (junnyu) support old version
        model_index_dict.pop("_diffusers_paddle_version", None)
        model_index_dict.pop("_diffusers_version", None)
        model_index_dict.pop("_ppdiffusers_version", None)
        model_index_dict.pop("_module", None)

        expected_modules, optional_kwargs = self._get_signature_keys(self)

        def is_saveable_module(name, value):
            if name not in expected_modules:
                return False
            if name in self._optional_components and value[0] is None:
                return False
            return True

        model_index_dict = {k: v for k, v in model_index_dict.items() if is_saveable_module(k, v)}

        for pipeline_component_name in model_index_dict.keys():
            sub_model = getattr(self, pipeline_component_name)
            model_cls = sub_model.__class__

            save_method_name = None
            # search for the model's base class in LOADABLE_CLASSES
            for library_name, library_classes in LOADABLE_CLASSES.items():
                if library_name in sys.modules:
                    library = importlib.import_module(library_name)
                else:
                    logger.info(
                        f"{library_name} is not installed. Cannot save {pipeline_component_name} as {library_classes} from {library_name}"
                    )
                for base_class, save_load_methods in library_classes.items():
                    class_candidate = getattr(library, base_class, None)
                    if class_candidate is not None and issubclass(model_cls, class_candidate):
                        # if we found a suitable base class in LOADABLE_CLASSES then grab its save method
                        save_method_name = save_load_methods[0]
                        break
                if save_method_name is not None:
                    break

            if save_method_name is None:
                logger.warn(f"self.{pipeline_component_name}={sub_model} of type {type(sub_model)} cannot be saved.")
                # make sure that unsaveable components are not tried to be loaded afterward
                self.register_to_config(**{pipeline_component_name: (None, None)})
                continue

            save_method = getattr(sub_model, save_method_name)

            # Call the save method with the argument safe_serialization only if it's supported
            save_method_signature = inspect.signature(save_method)
            save_method_accept_safe = "safe_serialization" in save_method_signature.parameters
            save_method_accept_variant = "variant" in save_method_signature.parameters
            save_method_accept_to_diffusers = "to_diffusers" in save_method_signature.parameters

            save_kwargs = {}
            # maybe we donot have torch so we use safe_serialization
            if to_diffusers:
                safe_serialization = True

            if save_method_accept_safe:
                save_kwargs["safe_serialization"] = safe_serialization
            if save_method_accept_variant:
                save_kwargs["variant"] = variant
            if save_method_accept_to_diffusers:
                save_kwargs["to_diffusers"] = to_diffusers

            save_method(os.path.join(save_directory, pipeline_component_name), **save_kwargs)

        # finally save the config
        self.save_config(save_directory, to_diffusers=to_diffusers)

    def save_to_hf_hub(
        self,
        repo_id: str,
        private: Optional[bool] = None,
        commit_message: Optional[str] = None,
        revision: Optional[str] = None,
        create_pr: bool = False,
    ):
        """
        Uploads all elements of this pipeline to a new HuggingFace Hub repository.
        Args:
            repo_id (str): Repository name for your model/tokenizer in the Hub.
            private (bool, optional): Whether the model/tokenizer is set to private
            commit_message (str, optional) — The summary / title / first line of the generated commit. Defaults to: f"Upload {path_in_repo} with huggingface_hub"
            revision (str, optional) — The git revision to commit from. Defaults to the head of the "main" branch.
            create_pr (boolean, optional) — Whether or not to create a Pull Request with that commit. Defaults to False.
                If revision is not set, PR is opened against the "main" branch. If revision is set and is a branch, PR is opened against this branch.
                If revision is set and is not a branch name (example: a commit oid), an RevisionNotFoundError is returned by the server.

        Returns: The url of the commit of your model in the given repository.
        """
        repo_url = create_repo(repo_id, private=private, exist_ok=True)

        # Infer complete repo_id from repo_url
        # Can be different from the input `repo_id` if repo_owner was implicit
        _, repo_owner, repo_name = repo_type_and_id_from_hf_id(repo_url)

        repo_id = f"{repo_owner}/{repo_name}"

        # Check if README file already exist in repo
        try:
            get_hf_file_metadata(hf_hub_url(repo_id=repo_id, filename="README.md", revision=revision))
            has_readme = True
        except EntryNotFoundError:
            has_readme = False

        with tempfile.TemporaryDirectory() as tmp_dir:
            # save model
            self.save_pretrained(tmp_dir)
            # Add readme if does not exist
            logger.info("README.md not found, adding the default README.md")
            if not has_readme:
                with open(os.path.join(tmp_dir, "README.md"), "w") as f:
                    f.write(f"---\nlibrary_name: ppdiffusers\n---\n# {repo_id}")

            # Upload model and return
            logger.info(f"Pushing to the {repo_id}. This might take a while")
            return upload_folder(
                repo_id=repo_id,
                repo_type="model",
                folder_path=tmp_dir,
                commit_message=commit_message,
                revision=revision,
                create_pr=create_pr,
            )

    def to(
        self,
        paddle_device: Optional[str] = None,
        paddle_dtype: Optional[paddle.dtype] = None,
        silence_dtype_warnings: bool = False,
    ):
        if paddle_device is None and paddle_dtype is None:
            return self

        module_names, _ = self._get_signature_keys(self)
        modules = [getattr(self, n, None) for n in module_names]
        modules = [m for m in modules if isinstance(m, nn.Layer)]
        for module in modules:
            if (
                paddle_device is not None
                and module.dtype == paddle.float16
                and str(paddle_device) in ["cpu"]
                and not silence_dtype_warnings
            ):
                logger.warning(
                    "Pipelines loaded with `paddle_dtype=paddle.float16` cannot run with `cpu` device. It"
                    " is not recommended to move them to `cpu` as running them will fail. Please make"
                    " sure to use an accelerator to run the pipeline in inference, due to the lack of"
                    " support for`float16` operations on this device in Paddle. Please, remove the"
                    " `paddle_dtype=paddle.float16` argument, or use another device for inference."
                )
            kwargs = {}
            if paddle_device is not None:
                kwargs["device"] = paddle_device
            if paddle_dtype is not None:
                kwargs["dtype"] = paddle_dtype
            module.to(**kwargs)
        return self

    @property
    def device(self):
        r"""
        Returns:
            `paddle.device`: The paddle device on which the pipeline is located.
        """
        module_names, _ = self._get_signature_keys(self)
        modules = [getattr(self, n, None) for n in module_names]
        modules = [m for m in modules if isinstance(m, nn.Layer)]

        for module in modules:
            return module.place
        return "cpu"

    @classmethod
    def from_pretrained(cls, pretrained_model_name_or_path: Optional[Union[str, os.PathLike]], **kwargs):
        r"""
        Instantiate a Paddle diffusion pipeline from pre-trained pipeline weights.

        The pipeline is set in evaluation mode by default using `model.eval()` (Dropout modules are deactivated).

        The warning *Weights from XXX not initialized from pretrained model* means that the weights of XXX do not come
        pretrained with the rest of the model. It is up to you to train those weights with a downstream fine-tuning
        task.

        The warning *Weights from XXX not used in YYY* means that the layer XXX is not used by YYY, therefore those
        weights are discarded.

        Parameters:
            pretrained_model_name_or_path (`str` or `os.PathLike`, *optional*):
                Can be either:

                    - A string, the *repo id* of a pretrained pipeline hosted inside a model repo on
                      https://huggingface.co/ Valid repo ids have to be located under a user or organization name, like
                      `CompVis/ldm-text2im-large-256`.
                    - A path to a *directory* containing pipeline weights saved using
                      [`~DiffusionPipeline.save_pretrained`], e.g., `./my_pipeline_directory/`.
            paddle_dtype (`str` or `paddle.dtype`, *optional*):
                Override the default `paddle.dtype` and load the model under this dtype. If `"auto"` is passed the dtype
                will be automatically derived from the model's weights.
            custom_pipeline (`str`, *optional*):

                <Tip warning={true}>

                    This is an experimental feature and is likely to change in the future.

                </Tip>

                Can be either:

                    - A string, the *repo id* of a custom pipeline hosted inside a model repo on
                      https://huggingface.co/. Valid repo ids have to be located under a user or organization name,
                      like `hf-internal-testing/diffusers-dummy-pipeline`.

                        <Tip>

                         It is required that the model repo has a file, called `pipeline.py` that defines the custom
                         pipeline.

                        </Tip>

                    - A string, the *file name* of a community pipeline hosted on GitHub under
                      https://github.com/huggingface/diffusers/tree/main/examples/community. Valid file names have to
                      match exactly the file name without `.py` located under the above link, *e.g.*
                      `clip_guided_stable_diffusion`.

                        <Tip>

                         Community pipelines are always loaded from the current `main` branch of GitHub.

                        </Tip>

                    - A path to a *directory* containing a custom pipeline, e.g., `./my_pipeline_directory/`.

                        <Tip>

                         It is required that the directory has a file, called `pipeline.py` that defines the custom
                         pipeline.

                        </Tip>

                For more information on how to load and create custom pipelines, please have a look at [Loading and
                Adding Custom
                Pipelines](https://huggingface.co/docs/diffusers/using-diffusers/custom_pipeline_overview)

            force_download (`bool`, *optional*, defaults to `False`):
                Whether or not to force the (re-)download of the model weights and configuration files, overriding the
                cached versions if they exist.
            cache_dir (`Union[str, os.PathLike]`, *optional*):
                Path to a directory in which a downloaded pretrained model configuration should be cached if the
                standard cache should not be used.
            resume_download (`bool`, *optional*, defaults to `False`):
                Whether or not to delete incompletely received files. Will attempt to resume the download if such a
                file exists.
            proxies (`Dict[str, str]`, *optional*):
                A dictionary of proxy servers to use by protocol or endpoint, e.g., `{'http': 'foo.bar:3128',
                'http://hostname': 'foo.bar:4012'}`. The proxies are used on each request.
            output_loading_info(`bool`, *optional*, defaults to `False`):
                Whether or not to also return a dictionary containing missing keys, unexpected keys and error messages.
            local_files_only(`bool`, *optional*, defaults to `False`):
                Whether or not to only look at local files (i.e., do not try to download the model).
            use_auth_token (`str` or *bool*, *optional*):
                The token to use as HTTP bearer authorization for remote files. If `True`, will use the token generated
                when running `huggingface-cli login` (stored in `~/.huggingface`).
            revision (`str`, *optional*, defaults to `"main"`):
                The specific model version to use. It can be a branch name, a tag name, or a commit id, since we use a
                git-based system for storing models and other artifacts on huggingface.co, so `revision` can be any
                identifier allowed by git.
            custom_revision (`str`, *optional*, defaults to `"main"` when loading from the Hub and to local version of `diffusers` when loading from GitHub):
                The specific model version to use. It can be a branch name, a tag name, or a commit id similar to
                `revision` when loading a custom pipeline from the Hub. It can be a diffusers version when loading a
                custom pipeline from GitHub.
            mirror (`str`, *optional*):
                Mirror source to accelerate downloads in China. If you are from China and have an accessibility
                problem, you can set this option to resolve it. Note that we do not guarantee the timeliness or safety.
                Please refer to the mirror site for more information. specify the folder name here.
            return_cached_folder (`bool`, *optional*, defaults to `False`):
                If set to `True`, path to downloaded cached folder will be returned in addition to loaded pipeline.
            use_safetensors (`bool`, *optional* ):
                If set to `True`, the pipeline will be loaded from `safetensors` weights. If set to `None` (the
                default). The pipeline will load using `safetensors` if the safetensors weights are available *and* if
                `safetensors` is installed. If the to `False` the pipeline will *not* use `safetensors`.
            kwargs (remaining dictionary of keyword arguments, *optional*):
                Can be used to overwrite load - and saveable variables - *i.e.* the pipeline components - of the
                specific pipeline class. The overwritten components are then directly passed to the pipelines
                `__init__` method. See example below for more information.
            variant (`str`, *optional*):
                If specified load weights from `variant` filename, *e.g.* pytorch_model.<variant>.bin. `variant` is
                ignored when using `from_flax`.

        <Tip>

         It is required to be logged in (`huggingface-cli login`) when you want to use private or [gated
         models](https://huggingface.co/docs/hub/models-gated#gated-models), *e.g.* `"runwayml/stable-diffusion-v1-5"`

        </Tip>

        <Tip>

        Activate the special ["offline-mode"](https://huggingface.co/diffusers/installation.html#offline-mode) to use
        this method in a firewalled environment.

        </Tip>

        Examples:

        ```py
        >>> from ppdiffusers import DiffusionPipeline

        >>> # Download pipeline from huggingface.co and cache.
        >>> pipeline = DiffusionPipeline.from_pretrained("CompVis/ldm-text2im-large-256")

        >>> # Download pipeline that requires an authorization token
        >>> # For more information on access tokens, please refer to this section
        >>> # of the documentation](https://huggingface.co/docs/hub/security-tokens)
        >>> pipeline = DiffusionPipeline.from_pretrained("runwayml/stable-diffusion-v1-5")

        >>> # Use a different scheduler
        >>> from ppdiffusers import LMSDiscreteScheduler

        >>> scheduler = LMSDiscreteScheduler.from_config(pipeline.scheduler.config)
        >>> pipeline.scheduler = scheduler
        ```
        """
        resume_download = kwargs.pop("resume_download", False)
        force_download = kwargs.pop("force_download", False)
        proxies = kwargs.pop("proxies", None)
        local_files_only = kwargs.pop("local_files_only", HF_HUB_OFFLINE)
        use_auth_token = kwargs.pop("use_auth_token", None)
        revision = kwargs.pop("revision", None)
        from_diffusers = kwargs.pop("from_diffusers", FROM_DIFFUSERS)
        paddle_dtype = kwargs.pop("paddle_dtype", None)
        custom_pipeline = kwargs.pop("custom_pipeline", None)
        custom_revision = kwargs.pop("custom_revision", None)
        runtime_options = kwargs.pop("runtime_options", None)
        low_cpu_mem_usage = kwargs.pop("low_cpu_mem_usage", LOW_CPU_MEM_USAGE_DEFAULT)
        use_safetensors = kwargs.pop("use_safetensors", None if is_safetensors_available() else False)
        variant = kwargs.pop("variant", None)
        from_hf_hub = kwargs.pop("from_hf_hub", FROM_HF_HUB)

        # deperate
        return_cached_folder = kwargs.pop("return_cached_folder", False)

        cache_dir = (
            kwargs.pop("cache_dir", DIFFUSERS_CACHE) if from_hf_hub else kwargs.pop("cache_dir", PPDIFFUSERS_CACHE)
        )

        load_sub_model_kwargs = {
            "pretrained_model_name_or_path": pretrained_model_name_or_path,
            "is_local_dir": False,
            "local_files_only": local_files_only,
            "from_hf_hub": from_hf_hub,
            "cache_dir": cache_dir,
        }

        # 1. Download the checkpoints and configs
        # use snapshot download here to get it working from from_pretrained
        if not os.path.isdir(pretrained_model_name_or_path):
            cached_folder = cls.download(
                pretrained_model_name_or_path,
                cache_dir=cache_dir,
                resume_download=resume_download,
                force_download=force_download,
                proxies=proxies,
                local_files_only=local_files_only,
                use_auth_token=use_auth_token,
                revision=revision,
                use_safetensors=use_safetensors,
                custom_pipeline=custom_pipeline,
                custom_revision=custom_revision,
                variant=variant,
                from_hf_hub=from_hf_hub,
                **kwargs,
            )
        else:
            # is_local_dir
            load_sub_model_kwargs["is_local_dir"] = True
            cached_folder = pretrained_model_name_or_path

        config_dict = cls.load_config(cached_folder)

        # pop out "_ignore_files" as it is only needed for download
        config_dict.pop("_ignore_files", None)

        # 2. Define which model components should load variants
        # We retrieve the information by matching whether variant
        # model checkpoints exist in the subfolders
        model_variants = {}
        if variant is not None:
            for folder in os.listdir(cached_folder):
                folder_path = os.path.join(cached_folder, folder)
                is_folder = os.path.isdir(folder_path) and folder in config_dict
                variant_exists = is_folder and any(
                    p.split(".")[1].startswith(variant) for p in os.listdir(folder_path)
                )
                if variant_exists:
                    model_variants[folder] = variant

        # 3. Load the pipeline class, if using custom module then load it from the hub
        # if we load from explicit class, let's use it
        pipeline_class = _get_pipeline_class(
            cls, config_dict, custom_pipeline=custom_pipeline, cache_dir=cache_dir, revision=custom_revision
        )

        # DEPRECATED: To be removed in 1.0.0
        _ppdiffusers_version = (
            config_dict["_diffusers_paddle_version"]
            if "_diffusers_paddle_version" in config_dict
            else config_dict["_ppdiffusers_version"]
        )
        if pipeline_class.__name__ == "StableDiffusionInpaintPipeline" and version.parse(
            version.parse(_ppdiffusers_version).base_version
        ) <= version.parse("0.5.1"):
            from ppdiffusers import (
                StableDiffusionInpaintPipeline,
                StableDiffusionInpaintPipelineLegacy,
            )

            pipeline_class = StableDiffusionInpaintPipelineLegacy

            deprecation_message = (
                "You are using a legacy checkpoint for inpainting with Stable Diffusion, therefore we are loading the"
                f" {StableDiffusionInpaintPipelineLegacy} class instead of {StableDiffusionInpaintPipeline}. For"
                " better inpainting results, we strongly suggest using Stable Diffusion's official inpainting"
                " checkpoint: https://huggingface.co/runwayml/stable-diffusion-inpainting instead or adapting your"
                f" checkpoint {pretrained_model_name_or_path} to the format of"
                " https://huggingface.co/runwayml/stable-diffusion-inpainting. Note that we do not actively maintain"
                f" the {StableDiffusionInpaintPipelineLegacy} class and will likely remove it in version 1.0.0."
            )
            deprecate("StableDiffusionInpaintPipelineLegacy", "1.0.0", deprecation_message, standard_warn=False)

        # 4. Define expected modules given pipeline signature
        # and define non-None initialized modules (=`init_kwargs`)

        # some modules can be passed directly to the init
        # in this case they are already instantiated in `kwargs`
        # extract them here
        expected_modules, optional_kwargs = cls._get_signature_keys(pipeline_class)
        passed_class_obj = {k: kwargs.pop(k) for k in expected_modules if k in kwargs}
        passed_pipe_kwargs = {k: kwargs.pop(k) for k in optional_kwargs if k in kwargs}

        init_dict, unused_kwargs, _ = pipeline_class.extract_init_dict(config_dict, **kwargs)

        # define init kwargs
        init_kwargs = {k: init_dict.pop(k) for k in optional_kwargs if k in init_dict}
        init_kwargs = {**init_kwargs, **passed_pipe_kwargs}

        # remove `null` components
        def load_module(name, value):
            if value[0] is None:
                return False
            if name in passed_class_obj and passed_class_obj[name] is None:
                return False
            return True

        init_dict = {k: v for k, v in init_dict.items() if load_module(k, v)}

        # 5. Throw nice warnings / errors for fast accelerate loading
        if len(unused_kwargs) > 0:
            logger.warning(
                f"Keyword arguments {unused_kwargs} are not expected by {pipeline_class.__name__} and will be ignored."
            )
        # import it here to avoid circular import
        from ppdiffusers import pipelines

        # 6. Load each module in the pipeline
        for name, (library_name, class_name) in init_dict.items():
            # 6.0 - support old model_index.json and hf model_index.json
            if library_name in ["diffusers_paddle", "diffusers"]:
                library_name = "ppdiffusers"
            if library_name == "transformers":
                library_name = "paddlenlp.transformers"

            # 6.1 - now that JAX/Flax is an official framework of the library, we might load from Flax names
            if class_name.startswith("Flax"):
                class_name = class_name[4:]

            # 6.2 Define all importable classes
            is_pipeline_module = hasattr(pipelines, library_name)
            importable_classes = ALL_IMPORTABLE_CLASSES if is_pipeline_module else LOADABLE_CLASSES[library_name]
            loaded_sub_model = None

            # 6.3 Use passed sub model or load class_name from library_name
            if name in passed_class_obj:
                # 1. check that passed_class_obj has correct parent class
                if not is_pipeline_module:
                    # if the model is in a pipeline module, then we load it from the pipeline
                    # check that passed_class_obj has correct parent class
                    maybe_raise_or_warn(
                        library_name,
                        library,
                        class_name,
                        importable_classes,
                        passed_class_obj,
                        name,
                        is_pipeline_module,
                    )

                loaded_sub_model = passed_class_obj[name]
            else:
                # load sub model
                loaded_sub_model = load_sub_model(
                    library_name=library_name,
                    class_name=class_name,
                    importable_classes=importable_classes,
                    pipelines=pipelines,
                    is_pipeline_module=is_pipeline_module,
                    pipeline_class=pipeline_class,
                    paddle_dtype=paddle_dtype,
                    runtime_options=runtime_options,
                    model_variants=model_variants,
                    name=name,
                    from_diffusers=from_diffusers,
                    variant=variant,
                    low_cpu_mem_usage=low_cpu_mem_usage,
                    cached_folder=cached_folder,
                    **load_sub_model_kwargs,
                )

            init_kwargs[name] = loaded_sub_model  # UNet(...), # DiffusionSchedule(...)

        # 7. Potentially add passed objects if expected
        missing_modules = set(expected_modules) - set(init_kwargs.keys())
        passed_modules = list(passed_class_obj.keys())
        optional_modules = pipeline_class._optional_components
        if len(missing_modules) > 0 and missing_modules <= set(passed_modules + optional_modules):
            for module in missing_modules:
                init_kwargs[module] = passed_class_obj.get(module, None)
        elif len(missing_modules) > 0:
            passed_modules = set(list(init_kwargs.keys()) + list(passed_class_obj.keys())) - optional_kwargs
            raise ValueError(
                f"Pipeline {pipeline_class} expected {expected_modules}, but only {passed_modules} were passed."
            )

        # 8. (TODO, junnyu) make sure all modules are in eval mode and cast dtype
        for name, _module in init_kwargs.items():
            if isinstance(_module, nn.Layer):
                _module.eval()
                if paddle_dtype is not None and _module.dtype != paddle_dtype:
                    _module.to(dtype=paddle_dtype)
            elif isinstance(_module, (tuple, list)):
                for _submodule in _module:
                    if isinstance(_submodule, nn.Layer):
                        _submodule.eval()
                        if paddle_dtype is not None and _submodule.dtype != paddle_dtype:
                            _submodule.to(dtype=paddle_dtype)

        # 9. Instantiate the pipeline
        model = pipeline_class(**init_kwargs)

        if return_cached_folder:
            message = f"Passing `return_cached_folder=True` is deprecated and will be removed in `diffusers=0.17.0`. Please do the following instead: \n 1. Load the cached_folder via `cached_folder={cls}.download({pretrained_model_name_or_path})`. \n 2. Load the pipeline by loading from the cached folder: `pipeline={cls}.from_pretrained(cached_folder)`."
            deprecate("return_cached_folder", "0.17.0", message)
            return model, cached_folder

        return model

    @classmethod
    def download(cls, pretrained_model_name, **kwargs) -> Union[str, os.PathLike]:
        r"""
        Download and cache a PyTorch diffusion pipeline from pre-trained pipeline weights.
        Parameters:
             pretrained_model_name (`str` or `os.PathLike`, *optional*):
                Should be a string, the *repo id* of a pretrained pipeline hosted inside a model repo on
                https://huggingface.co/ Valid repo ids have to be located under a user or organization name, like
                `CompVis/ldm-text2im-large-256`.
            custom_pipeline (`str`, *optional*):
                <Tip warning={true}>
                    This is an experimental feature and is likely to change in the future.
                </Tip>
                Can be either:
                    - A string, the *repo id* of a custom pipeline hosted inside a model repo on
                      https://huggingface.co/. Valid repo ids have to be located under a user or organization name,
                      like `hf-internal-testing/diffusers-dummy-pipeline`.
                        <Tip>
                         It is required that the model repo has a file, called `pipeline.py` that defines the custom
                         pipeline.
                        </Tip>
                    - A string, the *file name* of a community pipeline hosted on GitHub under
                      https://github.com/huggingface/diffusers/tree/main/examples/community. Valid file names have to
                      match exactly the file name without `.py` located under the above link, *e.g.*
                      `clip_guided_stable_diffusion`.
                        <Tip>
                         Community pipelines are always loaded from the current `main` branch of GitHub.
                        </Tip>
                    - A path to a *directory* containing a custom pipeline, e.g., `./my_pipeline_directory/`.
                        <Tip>
                         It is required that the directory has a file, called `pipeline.py` that defines the custom
                         pipeline.
                        </Tip>
                For more information on how to load and create custom pipelines, please have a look at [Loading and
                Adding Custom
                Pipelines](https://huggingface.co/docs/diffusers/using-diffusers/custom_pipeline_overview)
            force_download (`bool`, *optional*, defaults to `False`):
                Whether or not to force the (re-)download of the model weights and configuration files, overriding the
                cached versions if they exist.
            resume_download (`bool`, *optional*, defaults to `False`):
                Whether or not to delete incompletely received files. Will attempt to resume the download if such a
                file exists.
            proxies (`Dict[str, str]`, *optional*):
                A dictionary of proxy servers to use by protocol or endpoint, e.g., `{'http': 'foo.bar:3128',
                'http://hostname': 'foo.bar:4012'}`. The proxies are used on each request.
            output_loading_info(`bool`, *optional*, defaults to `False`):
                Whether or not to also return a dictionary containing missing keys, unexpected keys and error messages.
            local_files_only(`bool`, *optional*, defaults to `False`):
                Whether or not to only look at local files (i.e., do not try to download the model).
            use_auth_token (`str` or *bool*, *optional*):
                The token to use as HTTP bearer authorization for remote files. If `True`, will use the token generated
                when running `huggingface-cli login` (stored in `~/.huggingface`).
            revision (`str`, *optional*, defaults to `"main"`):
                The specific model version to use. It can be a branch name, a tag name, or a commit id, since we use a
                git-based system for storing models and other artifacts on huggingface.co, so `revision` can be any
                identifier allowed by git.
            custom_revision (`str`, *optional*, defaults to `"main"` when loading from the Hub and to local version of
            `diffusers` when loading from GitHub):
                The specific model version to use. It can be a branch name, a tag name, or a commit id similar to
                `revision` when loading a custom pipeline from the Hub. It can be a diffusers version when loading a
                custom pipeline from GitHub.
            mirror (`str`, *optional*):
                Mirror source to accelerate downloads in China. If you are from China and have an accessibility
                problem, you can set this option to resolve it. Note that we do not guarantee the timeliness or safety.
                Please refer to the mirror site for more information. specify the folder name here.
            variant (`str`, *optional*):
                If specified load weights from `variant` filename, *e.g.* pytorch_model.<variant>.bin or
                model_state.<variant>.pdparams.
        <Tip>
         It is required to be logged in (`huggingface-cli login`) when you want to use private or [gated
         models](https://huggingface.co/docs/hub/models-gated#gated-models)
        </Tip>
        """
        from_hf_hub = kwargs.pop("from_hf_hub", FROM_HF_HUB)
        cache_dir = (
            kwargs.pop("cache_dir", DIFFUSERS_CACHE) if from_hf_hub else kwargs.pop("cache_dir", PPDIFFUSERS_CACHE)
        )
        from_diffusers = kwargs.pop("from_diffusers", FROM_DIFFUSERS)
        resume_download = kwargs.pop("resume_download", False)
        force_download = kwargs.pop("force_download", False)
        proxies = kwargs.pop("proxies", None)
        local_files_only = kwargs.pop("local_files_only", HF_HUB_OFFLINE)
        use_auth_token = kwargs.pop("use_auth_token", None)
        revision = kwargs.pop("revision", None)
        custom_pipeline = kwargs.pop("custom_pipeline", None)
        custom_revision = kwargs.pop("custom_revision", None)
        variant = kwargs.pop("variant", None)
        use_safetensors = kwargs.pop("use_safetensors", None)
        max_workers = int(kwargs.pop("max_workers", 1))

        if from_diffusers and use_safetensors and not is_safetensors_available():
            raise ValueError(
                "`use_safetensors`=True but safetensors is not installed. Please install safetensors with `pip install safetenstors"
            )
<<<<<<< HEAD
=======
        allow_pickle = False
        if use_safetensors is None:
            use_safetensors = is_safetensors_available()
            allow_pickle = True
>>>>>>> 5396ceb1

        pipeline_is_cached = False
        allow_patterns = None
        ignore_patterns = None

        # load config
        config_dict, config_file = cls.load_config(
            pretrained_model_name,
            cache_dir=cache_dir,
            resume_download=resume_download,
            force_download=force_download,
            proxies=proxies,
            local_files_only=local_files_only,
            use_auth_token=use_auth_token,
            revision=revision,
            from_hf_hub=from_hf_hub,
            return_config_file=True,
        )

        ignore_filenames = config_dict.pop("_ignore_files", [])

        # is_fastdeploy_model we wont use safetensors
        if cls == DiffusionPipeline:
            is_fastdeploy_model = "fastdeploy" in config_dict.get("_class_name", "").lower()
        else:
            is_fastdeploy_model = "fastdeploy" in cls.__name__.lower()
        if is_fastdeploy_model:
            use_safetensors = False

        # retrieve all folder_names that contain relevant files
        folder_names = []
        for k, v in config_dict.items():
            # if we pass specifc module, we won't donwload this
            if k in kwargs:
                continue
            if isinstance(v, list):
                if None in v:
                    continue
                folder_names.append(k)

        # support [PT] .bin, .safetensors, [PD] .pdparams, fastdeploy model
        if from_hf_hub:
            if not local_files_only:
                info = model_info(
                    pretrained_model_name,
                    use_auth_token=use_auth_token,
                    revision=revision,
                )

                filenames = {sibling.rfilename for sibling in info.siblings}
                model_filenames, variant_filenames = variant_compatible_siblings(filenames, variant=variant)

                # remove ignored filenames
                model_filenames = set(model_filenames) - set(ignore_filenames)
                variant_filenames = set(variant_filenames) - set(ignore_filenames)

                # if the whole pipeline is cached we don't have to ping the Hub
                if revision in DEPRECATED_REVISION_ARGS and version.parse(
                    version.parse(__version__).base_version
                ) >= version.parse("0.17.0"):
                    warn_deprecated_model_variant(
                        pretrained_model_name, use_auth_token, variant, revision, model_filenames
                    )

                model_folder_names = {os.path.split(f)[0] for f in model_filenames}

                # all filenames compatible with variant will be added
                allow_patterns = list(model_filenames)

                # allow all patterns from non-model folders
                # this enables downloading schedulers, tokenizers, ...
                allow_patterns += [os.path.join(k, "*") for k in folder_names if k not in model_folder_names]
                # also allow downloading config.json files with the model
                allow_patterns += [os.path.join(k, "config.json") for k in model_folder_names]

                allow_patterns += [
                    SCHEDULER_CONFIG_NAME,
                    CONFIG_NAME,
                    cls.config_name,
                    CUSTOM_PIPELINE_FILE_NAME,
                ]

                # retrieve passed components that should not be downloaded
                pipeline_class = _get_pipeline_class(
                    cls, config_dict, custom_pipeline=custom_pipeline, cache_dir=cache_dir, revision=custom_revision
                )
                expected_components, _ = cls._get_signature_keys(pipeline_class)
                passed_components = [k for k in expected_components if k in kwargs]

<<<<<<< HEAD
                if use_safetensors and not is_safetensors_compatible(
                    model_filenames, variant=variant, passed_components=passed_components
=======
                if (
                    use_safetensors
                    and not allow_pickle
                    and not is_safetensors_compatible(
                        model_filenames, variant=variant, passed_components=passed_components
                    )
>>>>>>> 5396ceb1
                ):
                    raise EnvironmentError(
                        f"Could not found the necessary `safetensors` weights in {model_filenames} (variant={variant})"
                    )
                elif use_safetensors and is_safetensors_compatible(
                    model_filenames, variant=variant, passed_components=passed_components
                ):
                    ignore_patterns = [
                        "*.msgpack",
                        "*.onnx",
                        "*.pb",
                        "*.bin",
                        "*.pdparams",
                        "*.pdiparams",
                        "*.pdmodel",
                    ]

                    safetensors_variant_filenames = {f for f in variant_filenames if f.endswith(".safetensors")}
                    safetensors_model_filenames = {f for f in model_filenames if f.endswith(".safetensors")}
                    if (
                        len(safetensors_variant_filenames) > 0
                        and safetensors_model_filenames != safetensors_variant_filenames
                    ):
                        logger.warn(
                            f"\nA mixture of {variant} and non-{variant} filenames will be loaded.\nLoaded {variant} filenames:\n[{', '.join(safetensors_variant_filenames)}]\nLoaded non-{variant} filenames:\n[{', '.join(safetensors_model_filenames - safetensors_variant_filenames)}\nIf this behavior is not expected, please check your folder structure."
                        )
                else:
                    ignore_patterns = ["*.safetensors", "*.msgpack", "*.onnx", "*.pb"]
                    if from_diffusers:
                        ignore_patterns.extend(["*.pdparams", "*.pdiparams", "*.pdmodel"])
                        suffix = ".bin"
                    else:
                        if is_fastdeploy_model:
                            ignore_patterns.extend(["*.pdparams", "*.bin"])
                            suffix = ".pdmodel"
                        else:
                            ignore_patterns.extend(["*.pdiparams", "*.pdmodel", "*.bin"])
                            suffix = ".pdparams"

                    bin_variant_filenames = {f for f in variant_filenames if f.endswith(suffix)}
                    bin_model_filenames = {f for f in model_filenames if f.endswith(suffix)}
                    if len(bin_variant_filenames) > 0 and bin_model_filenames != bin_variant_filenames:
                        logger.warn(
                            f"\nA mixture of {variant} and non-{variant} filenames will be loaded.\nLoaded {variant} filenames:\n[{', '.join(bin_variant_filenames)}]\nLoaded non-{variant} filenames:\n[{', '.join(bin_model_filenames - bin_variant_filenames)}\nIf this behavior is not expected, please check your folder structure."
                        )

                # Don't download any objects that are passed
                allow_patterns = [
                    p for p in allow_patterns if not (len(p.split("/")) == 2 and p.split("/")[0] in passed_components)
                ]
                # Don't download index files of forbidden patterns either
                ignore_patterns = ignore_patterns + [f"{i}.index.*json" for i in ignore_patterns]

                re_ignore_pattern = [re.compile(fnmatch.translate(p)) for p in ignore_patterns]
                re_allow_pattern = [re.compile(fnmatch.translate(p)) for p in allow_patterns]

                expected_files = [f for f in filenames if not any(p.match(f) for p in re_ignore_pattern)]
                expected_files = [f for f in expected_files if any(p.match(f) for p in re_allow_pattern)]

                snapshot_folder = Path(config_file).parent
                pipeline_is_cached = all((snapshot_folder / f).is_file() for f in expected_files)

                if pipeline_is_cached:
                    # if the pipeline is cached, we can directly return it
                    # else call snapshot_download
                    return snapshot_folder

            user_agent = {"pipeline_class": cls.__name__}
            if custom_pipeline is not None and not custom_pipeline.endswith(".py"):
                user_agent["custom_pipeline"] = custom_pipeline

            # download all allow_patterns - ignore_patterns
            cached_folder = snapshot_download(
                pretrained_model_name,
                cache_dir=cache_dir,
                resume_download=resume_download,
                proxies=proxies,
                local_files_only=local_files_only,
                use_auth_token=use_auth_token,
                revision=revision,
                allow_patterns=allow_patterns,
<<<<<<< HEAD
                ignore_patterns=ignore_patterns,
=======
                ignore_patterns=ignore_patterns
                + ignore_filenames,  # diffusers bug, so we must add this ignore_filenames!
>>>>>>> 5396ceb1
                user_agent=user_agent,
                max_workers=max_workers,
            )
        else:
            # only support [PD] .pdparams, fastdeploy model
            cached_folder = ppdiffusers_bos_dir_download(
                pretrained_model_name,
                revision=revision,
                cache_dir=cache_dir,
                resume_download=resume_download,
                folder_names=folder_names,
                variant=variant,
                is_fastdeploy_model=is_fastdeploy_model,
                local_files_only=local_files_only,
                max_workers=max_workers,
            )

        return cached_folder

    @classmethod
    def from_pretrained_original_ckpt(cls, pretrained_model_name_or_path: Optional[Union[str, os.PathLike]], **kwargs):
        from .stable_diffusion.convert_from_ckpt_deprecated import (
            load_pipeline_from_original_stable_diffusion_ckpt,
        )

        resume_download = kwargs.pop("resume_download", False)
        force_download = kwargs.pop("force_download", False)
        paddle_dtype = kwargs.pop("paddle_dtype", None)
        cache_dir = kwargs.pop("cache_dir", PPDIFFUSERS_CACHE)
        original_config_file = kwargs.pop("original_config_file", None)
        requires_safety_checker = kwargs.pop("requires_safety_checker", False)
        pretrained_model_name_or_path = str(pretrained_model_name_or_path)
        if os.path.isfile(pretrained_model_name_or_path):
            checkpoint_path = pretrained_model_name_or_path
        elif pretrained_model_name_or_path.startswith("http://") or pretrained_model_name_or_path.startswith(
            "https://"
        ):
            checkpoint_path = ppdiffusers_url_download(
                pretrained_model_name_or_path,
                cache_dir=cache_dir,
                resume_download=resume_download,
                force_download=force_download,
            )
        else:
            raise EnvironmentError(f"Please check your {pretrained_model_name_or_path}.")
        pipeline = load_pipeline_from_original_stable_diffusion_ckpt(
            checkpoint_path=checkpoint_path,
            original_config_file=original_config_file,
            paddle_dtype=paddle_dtype,
            requires_safety_checker=requires_safety_checker,
            cls=cls,
            **kwargs,
        )

        return pipeline

    @staticmethod
    def _get_signature_keys(obj):
        parameters = inspect.signature(obj.__init__).parameters
        required_parameters = {k: v for k, v in parameters.items() if v.default == inspect._empty}
        optional_parameters = set({k for k, v in parameters.items() if v.default != inspect._empty})
        expected_modules = set(required_parameters.keys()) - {"self"}
        return expected_modules, optional_parameters

    @property
    def components(self) -> Dict[str, Any]:
        r"""

        The `self.components` property can be useful to run different pipelines with the same weights and
        configurations to not have to re-allocate memory.

        Examples:

        ```py
        >>> from ppdiffusers import (
        ...     StableDiffusionPipeline,
        ...     StableDiffusionImg2ImgPipeline,
        ...     StableDiffusionInpaintPipeline,
        ... )

        >>> text2img = StableDiffusionPipeline.from_pretrained("runwayml/stable-diffusion-v1-5")
        >>> img2img = StableDiffusionImg2ImgPipeline(**text2img.components)
        >>> inpaint = StableDiffusionInpaintPipeline(**text2img.components)
        ```

        Returns:
            A dictionary containing all the modules needed to initialize the pipeline.
        """
        expected_modules, optional_parameters = self._get_signature_keys(self)
        components = {
            k: getattr(self, k) for k in self.config.keys() if not k.startswith("_") and k not in optional_parameters
        }

        if set(components.keys()) != expected_modules:
            raise ValueError(
                f"{self} has been incorrectly initialized or {self.__class__} is incorrectly implemented. Expected"
                f" {expected_modules} to be defined, but {components.keys()} are defined."
            )

        return components

    @staticmethod
    def numpy_to_pil(images):
        """
        Convert a numpy image or a batch of images to a PIL image.
        """
        return numpy_to_pil(images)

    def progress_bar(self, iterable=None, total=None):
        if not hasattr(self, "_progress_bar_config"):
            self._progress_bar_config = {}
        elif not isinstance(self._progress_bar_config, dict):
            raise ValueError(
                f"`self._progress_bar_config` should be of type `dict`, but is {type(self._progress_bar_config)}."
            )

        if iterable is not None:
            return tqdm(iterable, **self._progress_bar_config)
        elif total is not None:
            return tqdm(total=total, **self._progress_bar_config)
        else:
            raise ValueError("Either `total` or `iterable` has to be defined.")

    def set_progress_bar_config(self, **kwargs):
        self._progress_bar_config = kwargs

    def enable_xformers_memory_efficient_attention(self, attention_op: Optional[str] = None):
        r"""
        Enable memory efficient attention as implemented in xformers.

        When this option is enabled, you should observe lower GPU memory usage and a potential speed up at inference
        time. Speed up at training time is not guaranteed.

        Warning: When Memory Efficient Attention and Sliced attention are both enabled, the Memory Efficient Attention
        is used.

        Parameters:
            attention_op (`Callable`, *optional*):
                Override the default `None` operator for use as `op` argument to the
                [`memory_efficient_attention()`](https://facebookresearch.github.io/xformers/components/ops.html#xformers.ops.memory_efficient_attention)
                function of xFormers.

        Examples:

        ```py
        >>> import paddle
        >>> from ppdiffusers import DiffusionPipeline

        >>> pipe = DiffusionPipeline.from_pretrained("stabilityai/stable-diffusion-2-1", paddle_dtype=paddle.float16)
        >>> pipe.enable_xformers_memory_efficient_attention("cutlass")
        ```
        """
        self.set_use_memory_efficient_attention_xformers(True, attention_op)

    def disable_xformers_memory_efficient_attention(self):
        r"""
        Disable memory efficient attention as implemented in xformers.
        """
        self.set_use_memory_efficient_attention_xformers(False)

    def set_use_memory_efficient_attention_xformers(self, valid: bool, attention_op: Optional[str] = None) -> None:
        # Recursively walk through all the children.
        # Any children which exposes the set_use_memory_efficient_attention_xformers method
        # gets the message
        def fn_recursive_set_mem_eff(module: nn.Layer):
            if hasattr(module, "set_use_memory_efficient_attention_xformers"):
                module.set_use_memory_efficient_attention_xformers(valid, attention_op)

            for child in module.children():
                fn_recursive_set_mem_eff(child)

        module_names, _ = self._get_signature_keys(self)
        modules = [getattr(self, n, None) for n in module_names]
        modules = [m for m in modules if isinstance(m, nn.Layer)]

        for module in modules:
            fn_recursive_set_mem_eff(module)

    def enable_attention_slicing(self, slice_size: Optional[Union[str, int]] = "auto"):
        r"""
        Enable sliced attention computation.

        When this option is enabled, the attention module will split the input tensor in slices, to compute attention
        in several steps. This is useful to save some memory in exchange for a small speed decrease.

        Args:
            slice_size (`str` or `int`, *optional*, defaults to `"auto"`):
                When `"auto"`, halves the input to the attention heads, so attention will be computed in two steps. If
                `"max"`, maximum amount of memory will be saved by running only one slice at a time. If a number is
                provided, uses as many slices as `attention_head_dim // slice_size`. In this case, `attention_head_dim`
                must be a multiple of `slice_size`.
        """
        self.set_attention_slice(slice_size)

    def disable_attention_slicing(self):
        r"""
        Disable sliced attention computation. If `enable_attention_slicing` was previously invoked, this method will go
        back to computing attention in one step.
        """
        # set slice_size = `None` to disable `attention slicing`
        self.enable_attention_slicing(None)

    def set_attention_slice(self, slice_size: Optional[int]):
        module_names, _ = self._get_signature_keys(self)
        modules = [getattr(self, n, None) for n in module_names]
        modules = [m for m in modules if isinstance(m, nn.Layer) and hasattr(m, "set_attention_slice")]

        for module in modules:
            module.set_attention_slice(slice_size)

    def enable_vae_slicing(self):
        r"""
        Enable sliced VAE decoding.

        When this option is enabled, the VAE will split the input tensor in slices to compute decoding in several
        steps. This is useful to save some memory and allow larger batch sizes.
        """
        if hasattr(self, "vae"):
            self.vae.enable_slicing()
        if hasattr(self, "vqvae"):
            self.vqvae.enable_slicing()

    def disable_vae_slicing(self):
        r"""
        Disable sliced VAE decoding. If `enable_vae_slicing` was previously invoked, this method will go back to
        computing decoding in one step.
        """
        if hasattr(self, "vae"):
            self.vae.disable_slicing()
        if hasattr(self, "vqvae"):
            self.vqvae.disable_slicing()

    def enable_vae_tiling(self):
        r"""
        Enable tiled VAE decoding.
        When this option is enabled, the VAE will split the input tensor into tiles to compute decoding and encoding in
        several steps. This is useful to save a large amount of memory and to allow the processing of larger images.
        """
        if hasattr(self, "vae"):
            self.vae.enable_tiling()
        if hasattr(self, "vqvae"):
            self.vqvae.enable_tiling()

    def disable_vae_tiling(self):
        r"""
        Disable tiled VAE decoding. If `enable_vae_tiling` was previously invoked, this method will go back to
        computing decoding in one step.
        """
        if hasattr(self, "vae"):
            self.vae.disable_tiling()
        if hasattr(self, "vqvae"):
            self.vqvae.disable_tiling()<|MERGE_RESOLUTION|>--- conflicted
+++ resolved
@@ -54,11 +54,8 @@
     FROM_HF_HUB,
     HF_HUB_OFFLINE,
     LOW_CPU_MEM_USAGE_DEFAULT,
-<<<<<<< HEAD
-=======
     ONNX_EXTERNAL_WEIGHTS_NAME,
     ONNX_WEIGHTS_NAME,
->>>>>>> 5396ceb1
     PPDIFFUSERS_CACHE,
     TO_DIFFUSERS,
     TORCH_SAFETENSORS_WEIGHTS_NAME,
@@ -1203,13 +1200,10 @@
             raise ValueError(
                 "`use_safetensors`=True but safetensors is not installed. Please install safetensors with `pip install safetenstors"
             )
-<<<<<<< HEAD
-=======
         allow_pickle = False
         if use_safetensors is None:
             use_safetensors = is_safetensors_available()
             allow_pickle = True
->>>>>>> 5396ceb1
 
         pipeline_is_cached = False
         allow_patterns = None
@@ -1299,17 +1293,12 @@
                 expected_components, _ = cls._get_signature_keys(pipeline_class)
                 passed_components = [k for k in expected_components if k in kwargs]
 
-<<<<<<< HEAD
-                if use_safetensors and not is_safetensors_compatible(
-                    model_filenames, variant=variant, passed_components=passed_components
-=======
                 if (
                     use_safetensors
                     and not allow_pickle
                     and not is_safetensors_compatible(
                         model_filenames, variant=variant, passed_components=passed_components
                     )
->>>>>>> 5396ceb1
                 ):
                     raise EnvironmentError(
                         f"Could not found the necessary `safetensors` weights in {model_filenames} (variant={variant})"
@@ -1391,12 +1380,8 @@
                 use_auth_token=use_auth_token,
                 revision=revision,
                 allow_patterns=allow_patterns,
-<<<<<<< HEAD
-                ignore_patterns=ignore_patterns,
-=======
                 ignore_patterns=ignore_patterns
                 + ignore_filenames,  # diffusers bug, so we must add this ignore_filenames!
->>>>>>> 5396ceb1
                 user_agent=user_agent,
                 max_workers=max_workers,
             )
