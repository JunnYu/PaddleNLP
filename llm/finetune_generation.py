--- conflicted
+++ resolved
@@ -427,11 +427,8 @@
                 dtype=dtype,
                 do_qat=quant_args.do_qat,
                 base_model_name_or_path=model_args.model_name_or_path,
-<<<<<<< HEAD
                 use_dora=model_args.use_dora,
-=======
                 use_quick_lora=model_args.use_quick_lora,
->>>>>>> a0457d14
             )
             model = LoRAModel(model, lora_config)
         else:
