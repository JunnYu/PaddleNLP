--- conflicted
+++ resolved
@@ -50,16 +50,13 @@
         LLMTest.tearDown(self)
         sys.path.remove(self.model_codes_dir)
 
-    def test_lora(self, use_dora=False):
+    def test_lora(self):
         self.disable_static()
         paddle.set_default_dtype("float32")
 
         lora_config = load_test_config(self.config_path, "lora", self.model_dir)
         lora_config["output_dir"] = self.output_dir
         lora_config["dataset_name_or_path"] = self.data_dir
-<<<<<<< HEAD
-        lora_config["use_dora"] = use_dora
-=======
         # use_quick_lora
         lora_config["use_quick_lora"] = True
 
@@ -84,14 +81,15 @@
 
         self.run_predictor({"inference_model": False})
 
-    def test_rslora_plus(self):
+    def test_dora(self):
         self.disable_static()
         paddle.set_default_dtype("float32")
 
-        lora_config = load_test_config(self.config_path, "rslora_plus", self.model_dir)
+        lora_config = load_test_config(self.config_path, "lora", self.model_dir)
         lora_config["output_dir"] = self.output_dir
         lora_config["dataset_name_or_path"] = self.data_dir
->>>>>>> a0457d14
+        lora_config["use_dora"] = True
+        lora_config["use_quick_lora"] = False
 
         with argv_context_guard(lora_config):
             from finetune_generation import main
@@ -114,8 +112,34 @@
 
         self.run_predictor({"inference_model": False})
 
-    def test_dora(self, use_dora=True):
-        self.test_lora(use_dora=use_dora)
+    def test_rslora_plus(self):
+        self.disable_static()
+        paddle.set_default_dtype("float32")
+
+        lora_config = load_test_config(self.config_path, "rslora_plus", self.model_dir)
+        lora_config["output_dir"] = self.output_dir
+        lora_config["dataset_name_or_path"] = self.data_dir
+
+        with argv_context_guard(lora_config):
+            from finetune_generation import main
+
+            main()
+
+        # merge weights
+        merge_lora_weights_config = {
+            "lora_path": lora_config["output_dir"],
+            "merge_lora_model_path": lora_config["output_dir"],
+        }
+        with argv_context_guard(merge_lora_weights_config):
+            from merge_lora_params import merge
+
+            merge()
+
+        # TODO(wj-Mcat): disable chatglm2 test temporarily
+        if self.model_dir not in ["qwen", "baichuan", "chatglm2"]:
+            self.run_predictor({"inference_model": True})
+
+        self.run_predictor({"inference_model": False})
 
 
 # @parameterized_class(
