# Copyright (c) 2023 PaddlePaddle Authors. All Rights Reserved.
#
# Licensed under the Apache License, Version 2.0 (the "License");
# you may not use this file except in compliance with the License.
# You may obtain a copy of the License at
#
#     http://www.apache.org/licenses/LICENSE-2.0
#
# Unless required by applicable law or agreed to in writing, software
# distributed under the License is distributed on an "AS IS" BASIS,
# WITHOUT WARRANTIES OR CONDITIONS OF ANY KIND, either express or implied.
# See the License for the specific language governing permissions and
# limitations under the License.

import copy
import gc
import math
import os
import re
import tempfile
from collections import OrderedDict
from functools import partial
from typing import Dict, List, Union

import aistudio_sdk
import numpy as np
import paddle
import paddle.nn as nn
from paddle.distributed.fleet.meta_parallel import (
    ColumnParallelLinear,
    PipelineLayer,
    RowParallelLinear,
)

from ...transformers.conversion_utils import ConversionMixin
from ...transformers.model_utils import (
    PretrainedModel,
    _add_variant,
    _load_state_dict_into_model,
    dtype_guard,
    load_state_dict,
)
from ...transformers.utils import get_checkpoint_shard_files, weight_name_suffix
from ...utils.distributed import distributed_gather
from ...utils.env import LORA_WEIGHTS_NAME, SAFE_PEFT_WEIGHTS_INDEX_NAME
from ...utils.log import logger
from .lora_config import LoRAConfig
from .lora_layers import (
    ColumnParallelLoRALinear,
    ColumnParallelLoRAMergedLinear,
    LoRAConv2D,
    LoRALinear,
    LoRAMergedLinear,
    RowParallelLoRALinear,
)

try:
    from ...quantization.quantization_linear import (
        ColumnParallelQuantizationLinear,
        QuantizationLinear,
        RowParallelQuantizationLinear,
    )
    from .lora_quantization_layers import (
        ColumnParallelQuantizationLoRALinear,
        QuantizationLoRALinear,
        RowParallelQuantizationLoRALinear,
    )
except:
    QuantizationLinear = None
    ColumnParallelQuantizationLinear = None
    RowParallelQuantizationLinear = None
    QuantizationLoRALinear = None
    ColumnParallelQuantizationLoRALinear = None
    RowParallelQuantizationLoRALinear = None


class LoRAModel(nn.Layer):
    # TODO:lugimzzz support restore in following PR
    restore_layer_map: Dict[nn.Layer, nn.Layer] = {
        LoRALinear: nn.Linear,
        LoRAMergedLinear: nn.Linear,
        LoRAConv2D: nn.Conv2D,
        # ColumnParallelLoRALinear: ColumnParallelLinear,
        # ColumnParallelLoRAMergedLinear: ColumnParallelLinear,
        # RowParallelLoRALinear: RowParallelLinear,
        # QuantizationLoRALinear: QuantizationLinear,
    }

    def __init__(self, model, lora_config: LoRAConfig) -> None:
        super().__init__()
        self.quantized = False
        self.lora_config = lora_config
        self.lora_split_mapping = {}
        if self.lora_config.dtype is None:
            self.lora_config.dtype = paddle.get_default_dtype()
        with dtype_guard(self.lora_config.dtype):
            self.model = self.get_lora_model(model, lora_config)
        self.is_pipelinemodel = False
        if issubclass(type(self.model), PipelineLayer):
            self.is_pipelinemodel = True
            self.model._single_to_pp_mapping = None
        if self.lora_config.tensor_parallel_degree != self.model.config.tensor_parallel_degree:
            self.lora_config.tensor_parallel_degree = self.model.config.tensor_parallel_degree
            logger.warning(
                f"Reset tensor_parallel_degree of lora_config to {self.model.config.tensor_parallel_degree}."
            )
        self.forward = self.model.forward

        logger.info("Mark only lora and trainable_module as trainable.")
        self.mark_only_lora_as_trainable()

        # init dora weights after model init
        for _, layer in self.model.named_sublayers():
            if hasattr(layer, "use_dora") and layer.use_dora:
                layer.dora_init()

    def add_lora_split_mapping(self, module_name, is_column=False):
        self.lora_split_mapping[module_name] = is_column

    def _get_tensor_parallel_mappings(self, config, is_split=True):

        from paddlenlp.transformers.conversion_utils import split_or_merge_func

        fn = split_or_merge_func(
            is_split=is_split,
            tensor_parallel_degree=config.tensor_parallel_degree,
            tensor_parallel_rank=config.tensor_parallel_rank,
            num_attention_heads=config.num_attention_heads,
        )

        rename_lora_split_mapping = {}
        if issubclass(type(self.model), PipelineLayer):
            # rename lora_split_mapping
            prefixes = self.model.get_sequential_name_prefixes()
            keys = self.lora_split_mapping.keys()
            first_key = ""
            for k in keys:
                first_key = k
                break
            first_key = first_key.split(".")
            use_virtual_pp_degree = first_key[0].isdigit() and first_key[1].isdigit()

            for k in keys:
                name_splited = k.split(".")
                if use_virtual_pp_degree:
                    if name_splited[0].isdigit():
                        if name_splited[1].isdigit():
                            idx = str(int(name_splited[0]) + int(name_splited[1]))
                            single_name = [prefixes[idx]]
                            single_name.extend(name_splited[2:])
                        else:
                            single_name = [prefixes[str(len(prefixes) - 1)]]
                            single_name.extend(name_splited[2:])
                            logger.warning(
                                f"Please check! we treat this key as last layer, get {k}, set origin name as {'.'.join(single_name)}"
                            )
                    else:
                        raise ValueError(f"Please check! {k} is not a valid key.")
                else:
                    idx = name_splited[0]
                    # for normal pp layer name
                    if idx.isdigit():
                        single_name = [prefixes[idx]]
                        single_name.extend(name_splited[1:])
                    else:
                        raise ValueError(f"Unexpected key: {k} for pp lora layer.")
                rename_lora_split_mapping[".".join(single_name)] = self.lora_split_mapping[k]

        lora_split_mapping = (
            rename_lora_split_mapping if issubclass(type(self.model), PipelineLayer) else self.lora_split_mapping
        )

        def get_tensor_parallel_split_mappings():
            final_actions = {}
            for key, is_col in lora_split_mapping.items():
                final_actions[key] = partial(fn, is_column=is_col)

            return final_actions

        mappings = get_tensor_parallel_split_mappings()

        return mappings

    @classmethod
    def from_pretrained(cls, model, lora_path, **kwargs):
        lora_config = kwargs.pop("lora_config", None)
        # init lora config & lora model
        if not isinstance(lora_config, LoRAConfig):
            lora_config = LoRAConfig.from_pretrained(lora_path)
        # define a new variable to conserve original lora_config.tensor_parallel_degree value which will update while initializing lora model
        lora_config_tensor_parallel_degree = lora_config.tensor_parallel_degree
        lora_model = cls(model, lora_config)

        lora_model_index_file = os.path.join(lora_path, SAFE_PEFT_WEIGHTS_INDEX_NAME)
        if os.path.exists(lora_model_index_file):
            # load safetensors format file.
            resolved_archieve_file, sharded_metadata = get_checkpoint_shard_files(
                pretrained_model_name_or_path=lora_path,
                index_filename=lora_model_index_file,
            )
            loaded_keys = sharded_metadata["all_checkpoint_keys"]
            expected_keys = set(lora_model.get_trainable_state_dict().keys())

            missing_keys = expected_keys - set(loaded_keys)
            if len(missing_keys) > 0:
                raise ValueError(f"missing_keys: {missing_keys}")

            error_msgs = []
            for shard_file in resolved_archieve_file:
                pre_tensor_parallel_split = False
                if model.config.tensor_parallel_degree > 1:
                    pre_tensor_parallel_split = True
                    tp_actions = lora_model._get_tensor_parallel_convert_actions(loaded_keys, is_split=True)
                state_dict = load_state_dict(
                    shard_file, tp_actions if pre_tensor_parallel_split else None, expected_keys
                )
                error_msgs += _load_state_dict_into_model(lora_model.model, state_dict, "")
                del state_dict
                gc.collect()

            if len(error_msgs) > 0:
                error_msg = "\n\t".join(error_msgs)
                raise RuntimeError(
                    f"Error(s) in loading state_dict for {lora_model.__class__.__name__}:\n\t{error_msg}"
                )

            return lora_model

        # define lora weight name
        if lora_config_tensor_parallel_degree > 1:
            lora_weight_name = _add_variant(LORA_WEIGHTS_NAME, f"tp{model.config.tensor_parallel_rank:0>2d}")
        else:
            lora_weight_name = LORA_WEIGHTS_NAME

        # load and set lora weight parameter
        lora_weight_path = os.path.join(lora_path, lora_weight_name)
        if os.path.exists(lora_weight_path):
            # load lora weight parameter
            lora_state_dict = paddle.load(lora_weight_path, return_numpy=True)
            logger.info(f"Loading the LoRA weights from {lora_weight_path}")

            if (
                lora_config_tensor_parallel_degree > 1
                and lora_config_tensor_parallel_degree != model.config.tensor_parallel_degree
            ):
                raise NotImplementedError(
                    f"{lora_config_tensor_parallel_degree} is not equal to {model.config.tensor_parallel_degree}. Please merge LoRA weights first."
                )

            # convert parameters to tensor parallel for mp model
            if lora_config_tensor_parallel_degree <= 1 and model.config.tensor_parallel_degree > 1:
                lora_state_dict = lora_model._convert_tensor_parallel(lora_state_dict=lora_state_dict)

            # set lora state dict
            lora_model.set_state_dict(lora_state_dict)
        else:
            logger.error(f"LoRA weights not found under {lora_path}, creating LoRA weights from scratch")

        return lora_model

    def set_state_dict(self, state_dict):
        import warnings

        warnings.filterwarnings(
            action="ignore", message=".*Skip loading for.*", category=Warning, lineno=0, append=False
        )
        self.model.set_state_dict(state_dict)
        logger.info("Load lora weight successfully")

    def _merge_trainable_tensor_parallel(self, trainable_state_dict):
        trainable_name_action_mappings = self._get_tensor_parallel_convert_actions(
            trainable_state_dict.keys(), is_split=False
        )

        hcg = paddle.distributed.fleet.get_hybrid_communicate_group()
        mp_group = hcg.get_model_parallel_group()
        is_dst = paddle.distributed.get_rank(mp_group) == 0

        for key in trainable_state_dict:
            tensor = trainable_state_dict[key]
            if key in trainable_name_action_mappings:
                ret = distributed_gather(tensor, group=mp_group, offload=True)
                action = trainable_name_action_mappings[key]
                if key in self.lora_split_mapping and not self.lora_split_mapping[key] and "_scale" in key and is_dst:
                    ret = paddle.to_tensor(ret)
                    tensor = paddle.max(ret, axis=0)
                else:
                    tensor = action(ret) if is_dst else None
                trainable_state_dict[key] = tensor
            else:
                trainable_state_dict[key] = tensor.cpu().numpy() if is_dst else None

        return trainable_state_dict

    def _get_tensor_parallel_convert_actions(self, loaded_keys, is_split=True, ignore_error=False, config=None):
        if config is None:
            config = self.model.config
        specific_name_action_mappings = self._get_tensor_parallel_mappings(config, is_split=is_split)
        name_action_mappings = self.model._get_tensor_parallel_mappings(config, is_split=is_split)
        state_keys_map = ConversionMixin._resolve_prefix_keys(
            name_action_mappings.keys(), self.model.state_dict().keys(), ignore_error=ignore_error
        )
        for k, v in state_keys_map.items():
            if v in loaded_keys:
                specific_name_action_mappings[v] = name_action_mappings[k]
        return specific_name_action_mappings

    def _convert_tensor_parallel(self, lora_state_dict):
        lora_name_action_mappings = self._get_tensor_parallel_convert_actions(lora_state_dict.keys(), is_split=True)

        for name, action in lora_name_action_mappings.items():
            if name in lora_state_dict:
                tensor = lora_state_dict.pop(name)
                lora_state_dict[name] = action(tensor)
            else:
                logger.warning(f"{name} not found in lora_state_dict!")
        return lora_state_dict

    def save_pretrained(self, save_directory: str, merge_tensor_parallel: bool = False, **kwargs):
        save_model_config = kwargs.get("save_model_config", True)

        if self.is_pipelinemodel:
            self.model._single_to_pp_mapping = None
        if self.quantized and merge_tensor_parallel and self.lora_config.tensor_parallel_degree > 1:
            merge_tensor_parallel = False
            logger.warning(
                "Quantized strategy does not support merge_tensor_parallel. Set merge_tensor_parallel to False."
            )
        if self.is_pipelinemodel and merge_tensor_parallel and self.lora_config.tensor_parallel_degree > 1:
            merge_tensor_parallel = False
            logger.warning(
                "Pipeline parallism does not support merge_tensor_parallel. Set merge_tensor_parallel to False."
            )

        variant = kwargs.get("variant", None)
        is_main_process = kwargs.get("is_main_process", paddle.distributed.get_rank() == 0)

        assert not os.path.isfile(
            save_directory
        ), f"Saving directory ({save_directory}) should be a directory, not a file"
        os.makedirs(save_directory, exist_ok=True)

        lora_config_to_save = LoRAConfig(**self.lora_config.to_dict())

        if merge_tensor_parallel and lora_config_to_save.tensor_parallel_degree > 1:
            trainable_state_dict = self.get_trainable_state_dict()
            trainable_state_dict = self._merge_trainable_tensor_parallel(trainable_state_dict)
            if not is_main_process:
                logger.info("Saving with merge_tensor_parallel, tensor_parallel_rank > 0 don't need save")
                return
            if variant is not None and "tp" in variant:
                variant = "_".join([x for x in variant.split("_") if "tp" not in x])
            lora_config_to_save.tensor_parallel_degree = -1
        else:
            trainable_state_dict = self.get_trainable_state_dict()
            if lora_config_to_save.tensor_parallel_degree > 1:
                if variant is None:
                    variant = weight_name_suffix()

        # save lora weight
        lora_weight_name = _add_variant(LORA_WEIGHTS_NAME, variant)
        weight_filename = os.path.join(save_directory, lora_weight_name)
        paddle.save(trainable_state_dict, weight_filename)

        # save lora config
        if is_main_process:
            lora_config_to_save.save_pretrained(save_directory)
            if save_model_config:
                model_config_to_save = copy.deepcopy(self.model.config)
                if merge_tensor_parallel:
                    model_config_to_save.tensor_parallel_degree = -1
                model_config_to_save.save_pretrained(save_directory)

    def _find_and_replace_module(self, model, module_name, lora_config, enable_lora):
        parent_module = model
        attribute_chain = module_name.split(".")
        for name in attribute_chain[:-1]:
            parent_module = getattr(parent_module, name)
        module = getattr(parent_module, attribute_chain[-1])
        lora_module = None
        if enable_lora is None:
            if isinstance(module, nn.Linear):
                lora_module = LoRALinear(
                    in_features=module.weight.shape[0],
                    out_features=module.weight.shape[1],
                    r=lora_config.r,
                    lora_alpha=lora_config.lora_alpha,
                    lora_dropout=lora_config.lora_dropout,
                    merge_weights=lora_config.merge_weights,
                    rslora=lora_config.rslora,
                    lora_plus_scale=lora_config.lora_plus_scale,
                    bias_attr=False if module.bias is None else None,
<<<<<<< HEAD
                    use_dora=lora_config.use_dora,
=======
                    use_quick_lora=lora_config.use_quick_lora,
>>>>>>> a0457d14
                )
            elif isinstance(module, nn.Conv2D):
                lora_module = LoRAConv2D(
                    in_channels=module._in_channels,
                    out_channels=module._out_channels,
                    kernel_size=module._kernel_size,
                    stride=module._stride,
                    padding=module._padding,
                    dilation=module._dilation,
                    groups=module._groups,
                    padding_mode=module._padding_mode,
                    data_format=module._data_format,
                    r=lora_config.r,
                    lora_alpha=lora_config.lora_alpha,
                    lora_dropout=lora_config.lora_dropout,
                    merge_weights=lora_config.merge_weights,
                    bias_attr=module._bias_attr,
                    use_dora=lora_config.use_dora,
                )
            elif isinstance(module, ColumnParallelLinear):
                # recover the original output_features
                output_features = module.weight.shape[1] * module.world_size
                lora_module = ColumnParallelLoRALinear(
                    in_features=module.weight.shape[0],
                    out_features=output_features,
                    gather_output=module.gather_output,
                    has_bias=module.bias is not None,
                    r=lora_config.r,
                    lora_alpha=lora_config.lora_alpha,
                    lora_dropout=lora_config.lora_dropout,
                    rslora=lora_config.rslora,
                    lora_plus_scale=lora_config.lora_plus_scale,
                    merge_weights=lora_config.merge_weights,
                    lora_A_weight_attr=paddle.ParamAttr(
                        initializer=nn.initializer.KaimingUniform(
                            negative_slope=math.sqrt(5), nonlinearity="leaky_relu"
                        )
                    ),
<<<<<<< HEAD
                    use_dora=lora_config.use_dora,
=======
                    use_quick_lora=lora_config.use_quick_lora,
>>>>>>> a0457d14
                )
                # Lora column parallel will spilt lora B matrix
                self.add_lora_split_mapping(module_name + ".lora_B", is_column=True)

                # for lora qat
                if self.lora_config.do_qat:
                    self.add_lora_split_mapping(module_name + ".weight_quanter._scale", is_column=True)
                    self.add_lora_split_mapping(module_name + ".activation_quanter._scale", is_column=False)
                    self.add_lora_split_mapping(module_name + ".activation_quanter.quanter._scale", is_column=False)
            elif isinstance(module, RowParallelLinear):
                # recover the original output_features
                lora_module = RowParallelLoRALinear(
                    in_features=module.weight.shape[0] * module.world_size,
                    out_features=module.weight.shape[1],
                    has_bias=module.bias is not None,
                    input_is_parallel=module.input_is_parallel,
                    r=lora_config.r,
                    lora_alpha=lora_config.lora_alpha,
                    lora_dropout=lora_config.lora_dropout,
                    rslora=lora_config.rslora,
                    lora_plus_scale=lora_config.lora_plus_scale,
                    merge_weights=lora_config.merge_weights,
<<<<<<< HEAD
                    use_dora=lora_config.use_dora,
=======
                    use_quick_lora=lora_config.use_quick_lora,
>>>>>>> a0457d14
                )
                # Lora column parallel will spilt lora A matrix
                self.add_lora_split_mapping(module_name + ".lora_A", is_column=False)

                # for lora qat
                if self.lora_config.do_qat:
                    self.add_lora_split_mapping(module_name + ".weight_quanter._scale", is_column=False)
                    self.add_lora_split_mapping(module_name + ".activation_quanter._scale", is_column=False)
                    self.add_lora_split_mapping(module_name + ".activation_quanter.quanter._scale", is_column=False)
            elif QuantizationLinear is not None and isinstance(module, QuantizationLinear):
                lora_module = QuantizationLoRALinear(
                    in_features=module.in_features,
                    out_features=module.out_features,
                    quant_algo=module.quant_algo,
                    dtype=module._dtype,
                    bias_attr=False if module.bias is None else None,
                    block_size=module.block_size,
                    double_quant_block_size=module.double_quant_block_size,
                    double_quant=module.double_quant,
                    r=lora_config.r,
                    lora_alpha=lora_config.lora_alpha,
                    lora_dropout=lora_config.lora_dropout,
                    merge_weights=lora_config.merge_weights,
                )
                self.quantized = True
            elif ColumnParallelQuantizationLinear is not None and isinstance(module, ColumnParallelQuantizationLinear):
                lora_module = ColumnParallelQuantizationLoRALinear(
                    in_features=module.in_features,
                    out_features=module.out_features,
                    quant_algo=module.quant_algo,
                    dtype=module._dtype,
                    bias_attr=False if module.bias is None else None,
                    gather_output=module.gather_output,
                    r=lora_config.r,
                    lora_alpha=lora_config.lora_alpha,
                    lora_dropout=lora_config.lora_dropout,
                    lora_A_weight_attr=paddle.ParamAttr(
                        initializer=nn.initializer.KaimingUniform(
                            negative_slope=math.sqrt(5), nonlinearity="leaky_relu"
                        )
                    ),
                )
                self.quantized = True
            elif RowParallelQuantizationLinear is not None and isinstance(module, RowParallelQuantizationLinear):
                lora_module = RowParallelQuantizationLoRALinear(
                    in_features=module.in_features,
                    out_features=module.out_features,
                    quant_algo=module.quant_algo,
                    dtype=module._dtype,
                    bias_attr=False if module.bias is None else None,
                    input_is_parallel=module.input_is_parallel,
                    r=lora_config.r,
                    lora_alpha=lora_config.lora_alpha,
                    lora_dropout=lora_config.lora_dropout,
                )
                self.quantized = True
        else:
            if isinstance(module, nn.Linear):
                lora_module = LoRAMergedLinear(
                    in_features=module.weight.shape[0],
                    out_features=module.weight.shape[1],
                    r=lora_config.r,
                    lora_alpha=lora_config.lora_alpha,
                    lora_dropout=lora_config.lora_dropout,
                    merge_weights=lora_config.merge_weights,
                    enable_lora=enable_lora,
                    head_dim=lora_config.head_dim,
                )
            elif isinstance(module, ColumnParallelLinear):
                # recover the original output_features
                lora_module = ColumnParallelLoRAMergedLinear(
                    in_features=module.weight.shape[0],
                    out_features=module.weight.shape[1] * module.world_size,
                    gather_output=module.gather_output,
                    has_bias=module.bias is not None,
                    r=lora_config.r,
                    lora_alpha=lora_config.lora_alpha,
                    lora_dropout=lora_config.lora_dropout,
                    merge_weights=lora_config.merge_weights,
                    enable_lora=enable_lora,
                    head_dim=lora_config.head_dim,
                    lora_A_weight_attr=paddle.ParamAttr(
                        initializer=nn.initializer.KaimingUniform(
                            negative_slope=math.sqrt(5), nonlinearity="leaky_relu"
                        )
                    ),
                )
        if lora_module is None:
            raise ValueError(
                f"LoRA strategy only supports paddle.nn.Linear or paddle.distributed.fleet.meta_parallel.ColumnParallelLinear. {module}({module_name}) is not supported。"
            )
        if getattr(lora_module, "quant_weight", None) is not None:
            lora_module.quant_weight = module.quant_weight
            if getattr(lora_module, "quant_scale", None) is not None:
                lora_module.quant_scale = module.quant_scale
            if getattr(lora_module, "qquant_scale", None) is not None:
                lora_module.qquant_scale = module.qquant_scale
            if getattr(lora_module, "double_quant_scale", None) is not None:
                lora_module.double_quant_scale = module.double_quant_scale
            if getattr(lora_module, "quant_sacle_offset", None) is not None:
                lora_module.quant_sacle_offset = module.quant_sacle_offset
        else:
            lora_module.weight = module.weight
        if module.bias is not None:
            lora_module.bias = module.bias
        setattr(parent_module, attribute_chain[-1], lora_module)

    def _find_and_restore_module(self, module_name):
        parent_module = self.model
        attribute_chain = module_name.split(".")
        for name in attribute_chain[:-1]:
            parent_module = getattr(parent_module, name)
        module = getattr(parent_module, attribute_chain[-1])
        original_model_class = self.restore_layer_map[module.__class__]
        original_module = original_model_class(in_features=module.weight.shape[0], out_features=module.weight.shape[1])
        original_module.weight = module.weight
        if module.bias is not None:
            original_module.bias = module.bias
        setattr(parent_module, attribute_chain[-1], original_module)

    def get_trainable_state_dict(self):
        trainable_state_dict = OrderedDict()
        for name, weight in self.model.state_dict().items():
            # get lora parameter & QAT scale parameter
            if not weight.stop_gradient or "activation_quanter" in name or "weight_quanter" in name:
                trainable_state_dict[name] = weight
        return trainable_state_dict

    def print_trainable_parameters(self) -> None:
        freeze_numel = 0
        trainable_numel = 0
        for _, weight in self.model.state_dict().items():
            if weight.stop_gradient:
                freeze_numel += np.prod(weight.shape)
            else:
                trainable_numel += np.prod(weight.shape)
        logger.debug(
            f"Frozen parameters: {freeze_numel:.2e} || Trainable parameters:{trainable_numel:.2e} || Total parameters:{freeze_numel+trainable_numel:.2e}|| Trainable:{trainable_numel / (freeze_numel+trainable_numel):.2%}"
        )

    def mark_only_lora_as_trainable(self) -> None:
        for _, layer in self.model.named_sublayers():
            if (
                isinstance(layer, LoRALinear)
                or isinstance(layer, LoRAConv2D)
                or isinstance(layer, ColumnParallelLoRALinear)
                or isinstance(layer, RowParallelLoRALinear)
                or isinstance(layer, LoRAMergedLinear)
                or isinstance(layer, ColumnParallelLoRAMergedLinear)
                or (QuantizationLoRALinear is not None and isinstance(layer, QuantizationLoRALinear))
                or (
                    ColumnParallelQuantizationLoRALinear is not None
                    and isinstance(layer, ColumnParallelQuantizationLoRALinear)
                )
                or (
                    RowParallelQuantizationLoRALinear is not None
                    and isinstance(layer, RowParallelQuantizationLoRALinear)
                )
            ):
                for name, weight in layer.state_dict().items():
                    if self.lora_config.trainable_bias in ["lora", "all"] and "bias" in name:
                        weight.stop_gradient = False
                    elif "lora" in name:
                        weight.stop_gradient = False
                    else:
                        weight.stop_gradient = True
            else:
                for name, weight in layer.state_dict().items():
                    if self.lora_config.trainable_bias == "all" and "bias" in name:
                        weight.stop_gradient = False
                    else:
                        weight.stop_gradient = True
        if self.lora_config.trainable_modules is not None:
            for name, weight in self.model.state_dict().items():
                if any(
                    re.fullmatch(trainable_module, name) for trainable_module in self.lora_config.trainable_modules
                ):
                    weight.stop_gradient = False

    def get_lora_model(self, model: Union[PretrainedModel, nn.Layer], lora_config: LoRAConfig):

        if lora_config.target_modules is None:
            return model
        elif isinstance(lora_config.target_modules, str):
            target_modules = [lora_config.target_modules]
            if lora_config.enable_lora_list is None or (
                isinstance(lora_config.enable_lora_list, List)
                and all(isinstance(item, bool) for item in lora_config.enable_lora_list)
            ):
                enable_lora_list = [lora_config.enable_lora_list]
            else:
                raise TypeError(
                    f"Invalid `enable_lora_list` value: {lora_config.enable_lora_list}. Since `target_modules` is `str`, `enable_lora_list` must be `None` or `List[bool]`"
                )
        else:
            target_modules = lora_config.target_modules
            if lora_config.enable_lora_list is None:
                enable_lora_list = [None for _ in range(len(target_modules))]
            elif isinstance(lora_config.enable_lora_list, List):
                enable_lora_list = lora_config.enable_lora_list
                if len(enable_lora_list) != len(target_modules):
                    raise TypeError(
                        f"Invalid lora_config.enable_lora_list value: {lora_config.enable_lora_list}. Since lora_config.target_modules is `List[str]`, `enable_lora_list` should have the same length as `target_modules`"
                    )
                for enable_lora in enable_lora_list:
                    if not (
                        enable_lora is None
                        or (isinstance(enable_lora, List) and all(isinstance(item, bool) for item in enable_lora))
                    ):
                        raise TypeError(
                            f"Invalid `enable_lora_list` value: {lora_config.enable_lora_list}. Since `target_modules` is `List[str]`, `enable_lora_list` must be `None` or  `List[Optional[List[bool]]]`"
                        )
            else:
                raise TypeError(
                    f"Invalid `enable_lora_list` value: {lora_config.enable_lora_list}. Since `target_modules` is `List[str]`, `enable_lora_list` must be `None` or `List[Optional[List[bool]]]`"
                )

        for target_module, enable_lora in zip(target_modules, enable_lora_list):
            for i in model.named_sublayers():
                module_name = i[0]
                if re.fullmatch(target_module, module_name):
                    self._find_and_replace_module(model, module_name, lora_config, enable_lora)
        return model

    def restore_original_model(self):
        # make sure W and lora weights are not merged before we restore the original model
        if self.lora_config.merge_weights:
            self.train()

        for layer_name, layer in self.model.named_sublayers():
            if isinstance(layer, LoRALinear) or isinstance(layer, LoRAMergedLinear):
                self._find_and_restore_module(layer_name)
            elif (
                isinstance(layer, ColumnParallelLoRALinear)
                or isinstance(layer, LoRAConv2D)
                or isinstance(layer, ColumnParallelLoRAMergedLinear)
                or isinstance(layer, RowParallelLoRALinear)
                or (QuantizationLoRALinear is not None and isinstance(layer, QuantizationLoRALinear))
                or (
                    ColumnParallelQuantizationLoRALinear is not None
                    and isinstance(layer, ColumnParallelQuantizationLoRALinear)
                )
                or (
                    RowParallelQuantizationLoRALinear is not None
                    and isinstance(layer, RowParallelQuantizationLoRALinear)
                )
            ):
                raise NotImplementedError(f"{layer} restoration is not supported yet.")
        return self.model

    def __getattr__(self, name: str):
        """Forward missing attributes to the wrapped module."""
        try:
            return super().__getattr__(name)  # defer to nn.Layer's logic
        except AttributeError:
            return getattr(self.model, name)

    def train(self):
        self.training = True
        self.model.training = True
        for layer in self.model.sublayers():
            layer.training = True
            layer.train()

    def eval(self):
        self.training = False
        self.model.training = False
        for layer in self.model.sublayers():
            layer.training = False
            layer.eval()

    def save_to_aistudio(
        self,
        repo_id,
        private=True,
        license="Apache License 2.0",
        exist_ok=True,
        subfolder=None,
        merge_tensor_parallel=False,
        **kwargs
    ):
        """
        Uploads all elements of this model to a new AiStudio Hub repository.
        Args:
            repo_id (str): Repository name for your model/tokenizer in the Hub.
            token (str): Your token for the Hub.
            private (bool, optional): Whether the model/tokenizer is set to private. Defaults to True.
            license (str): The license of your model/tokenizer. Defaults to: "Apache License 2.0".
            exist_ok (bool, optional): Whether to override existing repository. Defaults to: True.
            subfolder (str, optional): Push to a subfolder of the repo instead of the root
            merge_tensor_parallel (bool): Whether to merge the tensor parallel weights. Defaults to False.
        """
        res = aistudio_sdk.hub.create_repo(repo_id=repo_id, private=private, license=license, **kwargs)
        if "error_code" in res:
            if res["error_code"] == 10003 and exist_ok:
                logger.info(
                    f"Repo {repo_id} already exists, it will override files with the same name. To avoid this, please set exist_ok=False"
                )
            else:
                logger.error(
                    f"Failed to create repo {repo_id}, error_code: {res['error_code']}, error_msg: {res['error_msg']}"
                )
        else:
            logger.info(f"Successfully created repo {repo_id}")

        with tempfile.TemporaryDirectory() as root_dir:
            if subfolder is not None:
                save_dir = os.path.join(root_dir, subfolder)
            else:
                save_dir = root_dir
            # save model
            self.save_pretrained(save_dir, merge_tensor_parallel=merge_tensor_parallel)

            # Upload model and return
            logger.info(f"Pushing to the {repo_id}. This might take a while")
            for filename in os.listdir(save_dir):
                res = aistudio_sdk.hub.upload(
                    repo_id=repo_id, path_or_fileobj=os.path.join(save_dir, filename), path_in_repo=filename, **kwargs
                )
                if "error_code" in res:
                    logger.error(
                        f"Failed to upload {filename}, error_code: {res['error_code']}, error_msg: {res['error_msg']}"
                    )
                else:
                    logger.info(f"{filename}: {res['message']}")<|MERGE_RESOLUTION|>--- conflicted
+++ resolved
@@ -390,11 +390,8 @@
                     rslora=lora_config.rslora,
                     lora_plus_scale=lora_config.lora_plus_scale,
                     bias_attr=False if module.bias is None else None,
-<<<<<<< HEAD
                     use_dora=lora_config.use_dora,
-=======
                     use_quick_lora=lora_config.use_quick_lora,
->>>>>>> a0457d14
                 )
             elif isinstance(module, nn.Conv2D):
                 lora_module = LoRAConv2D(
@@ -433,11 +430,8 @@
                             negative_slope=math.sqrt(5), nonlinearity="leaky_relu"
                         )
                     ),
-<<<<<<< HEAD
                     use_dora=lora_config.use_dora,
-=======
                     use_quick_lora=lora_config.use_quick_lora,
->>>>>>> a0457d14
                 )
                 # Lora column parallel will spilt lora B matrix
                 self.add_lora_split_mapping(module_name + ".lora_B", is_column=True)
@@ -460,11 +454,8 @@
                     rslora=lora_config.rslora,
                     lora_plus_scale=lora_config.lora_plus_scale,
                     merge_weights=lora_config.merge_weights,
-<<<<<<< HEAD
                     use_dora=lora_config.use_dora,
-=======
                     use_quick_lora=lora_config.use_quick_lora,
->>>>>>> a0457d14
                 )
                 # Lora column parallel will spilt lora A matrix
                 self.add_lora_split_mapping(module_name + ".lora_A", is_column=False)
