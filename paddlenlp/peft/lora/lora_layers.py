# Copyright (c) 2023 PaddlePaddle Authors. All Rights Reserved.
#
# Licensed under the Apache License, Version 2.0 (the "License");
# you may not use this file except in compliance with the License.
# You may obtain a copy of the License at
#
#     http://www.apache.org/licenses/LICENSE-2.0
#
# Unless required by applicable law or agreed to in writing, software
# distributed under the License is distributed on an "AS IS" BASIS,
# WITHOUT WARRANTIES OR CONDITIONS OF ANY KIND, either express or implied.
# See the License for the specific language governing permissions and
# limitations under the License.

import math
import os
from typing import List, Optional

import paddle
import paddle.nn as nn
import paddle.nn.functional as F
from paddle.distributed.fleet.layers.mpu import mp_ops
from paddle.distributed.fleet.meta_parallel import (
    ColumnParallelLinear,
    RowParallelLinear,
)

from .lora_quick_layers import quick_lora

if "npu" in paddle.device.get_all_custom_device_type():
    from .mc2_lora_npu import MC2LoRaColumnParallelLinear, MC2LoRaRowParallelLinear
else:
    MC2LoRaRowParallelLinear = None
    MC2LoRaColumnParallelLinear = None


class LoRALinear(nn.Linear):
    # LoRA implemented in a dense layer
    def __init__(
        self,
        in_features: int,
        out_features: int,
        r: int = 0,
        lora_alpha: int = 1,
        lora_dropout: float = 0.0,
        merge_weights: bool = True,
<<<<<<< HEAD
        use_dora: bool = False,
=======
        use_quick_lora: bool = False,
        rslora: bool = False,
        lora_plus_scale: float = 1.0,
>>>>>>> a0457d14
        **kwargs
    ):
        nn.Linear.__init__(self, in_features, out_features, **kwargs)
        if not isinstance(r, int) or r <= 0:
            raise ValueError("Lora rank r should be a positive integer")
        self.r = r
        self.lora_alpha = lora_alpha
        # Optional dropout
        if lora_dropout > 0.0:
            self.lora_dropout = nn.Dropout(p=lora_dropout)
        else:
            self.lora_dropout = lambda x: x
        # Mark the weight as unmerged
        self.merged = False
        self.merge_weights = merge_weights

        # Actual trainable parameters
        self.lora_A = self.create_parameter(
            shape=[in_features, r],
            dtype=self._dtype,
            is_bias=False,
            default_initializer=nn.initializer.KaimingUniform(negative_slope=math.sqrt(5), nonlinearity="leaky_relu"),
        )
        self.lora_B = self.create_parameter(
            shape=[r, out_features],
            dtype=self._dtype,
            is_bias=False,
            attr=paddle.ParamAttr(
                initializer=paddle.nn.initializer.Constant(value=0.0),
                learning_rate=lora_plus_scale,
            ),
        )

        if not rslora:
            self.scaling = self.lora_alpha / self.r
        else:
            self.scaling = self.lora_alpha / math.sqrt(self.r)

        # Freezing the pre-trained weight matrix
        self.weight.stop_gradient = True
        self._use_quick_lora = use_quick_lora and lora_dropout == 0.0

    @property
    def use_quick_lora(self):
        return self._use_quick_lora and self.training and not self.merged

        self.use_dora = use_dora
        self.lora_magnitude_init = False
        # cache the weight norm when we merge the weights
        self.weight_norm_cached = None
        if self.use_dora:
            self.lora_magnitude = self.create_parameter(
                shape=[1, out_features],
                dtype=self.weight.dtype,
                is_bias=False,
                default_initializer=nn.initializer.Constant(value=1.0),
            )

    def train(self):
        super().train()
        if self.merge_weights and self.merged:
            # Make sure that the weights are not merged
            if self.use_dora:
                dora_factor = self.lora_magnitude / self.weight_norm_cached
                new_weight = self.weight / dora_factor - self.lora_A @ self.lora_B * self.scaling
            else:
                new_weight = self.weight - self.lora_A @ self.lora_B * self.scaling
            self.weight.set_value(new_weight)
            self.merged = False

    def eval(self):
        super().eval()
        if self.merge_weights and not self.merged:
            # Merge the weights and mark it
            if self.use_dora:
                dora_weight = self.weight + self.lora_A @ self.lora_B * self.scaling
                self.weight_norm_cached = dora_weight.norm(p=2, axis=0, keepdim=True)
                dora_factor = self.lora_magnitude / self.weight_norm_cached
                new_weight = dora_factor * dora_weight
            else:
                new_weight = self.weight + self.lora_A @ self.lora_B * self.scaling
            self.weight.set_value(new_weight)
            self.merged = True

    def dora_init(self):
        if self.use_dora and not self.lora_magnitude_init:
            self.lora_magnitude.set_value(self.weight.norm(p=2, axis=0, keepdim=True))
            self.lora_magnitude_init = True

    def forward(self, input: paddle.Tensor, *args, **kwargs):
<<<<<<< HEAD
        result = F.linear(x=input, weight=self.weight, bias=self.bias, name=self.name)
        if not self.merged:
            if self.use_dora:
                input = self.lora_dropout(input)
                dora_weight = self.weight + self.lora_A @ self.lora_B * self.scaling
                weight_norm = dora_weight.norm(p=2, axis=0, keepdim=True).detach()
                mag_norm_scale = (self.lora_magnitude / weight_norm).unsqueeze(0)
                result_dora = (mag_norm_scale - 1) * (input @ self.weight) + mag_norm_scale * (
                    input @ self.lora_A @ self.lora_B
                ) * self.scaling
                result += result_dora
            else:
=======
        if self.use_quick_lora:
            # Use the quick lora implementation
            result = quick_lora(input, self.lora_A, self.lora_B, self.weight, self.bias, self.scaling)
        else:
            result = F.linear(x=input, weight=self.weight, bias=self.bias, name=self.name)
            if not self.merged:
>>>>>>> a0457d14
                result += (self.lora_dropout(input) @ self.lora_A @ self.lora_B) * self.scaling
        return result

    def extra_repr(self):
        name = f", name={self.name}" if self.name else ""
        return f"in_features={self.weight.shape[0]}, out_features={self.weight.shape[1]}, rank={self.r}{name}"


class RowParallelLoRALinear(RowParallelLinear):
    def __init__(
        self,
        in_features: int,
        out_features: int,
        r: int = 0,
        lora_alpha: int = 1,
        lora_dropout: float = 0.0,
        rslora: bool = False,
        lora_plus_scale: float = 1.0,
        merge_weights: bool = True,
<<<<<<< HEAD
        use_dora: bool = False,
=======
        use_quick_lora: bool = False,
>>>>>>> a0457d14
        **kwargs
    ):
        if use_dora:
            raise ValueError(f"{self.__class__.__name__} does not support DoRA yet, please set it to False")
        RowParallelLinear.__init__(self, in_features, out_features, **kwargs)
        if not isinstance(r, int) or r <= 0:
            raise ValueError("Lora rank r should be a positive integer")
        self.r = r
        self.lora_alpha = lora_alpha
        # Optional dropout
        if lora_dropout > 0.0:
            self.lora_dropout = nn.Dropout(p=lora_dropout)
        else:
            self.lora_dropout = lambda x: x
        # Mark the weight as unmerged
        self.merged = False
        self.merge_weights = merge_weights

        # compatible
        self.name = self._name

        # Actual trainable parameters
        self.lora_A = self.create_parameter(
            shape=[self.input_size_per_partition, r],
            dtype=self._dtype,
            is_bias=False,
            attr=paddle.ParamAttr(
                initializer=nn.initializer.KaimingUniform(negative_slope=math.sqrt(5), nonlinearity="leaky_relu")
            ),
        )
        self.lora_B = self.create_parameter(
            shape=[r, self.out_features],
            dtype=self._dtype,
            is_bias=False,
            attr=paddle.ParamAttr(
                initializer=paddle.nn.initializer.Constant(value=0.0),
                learning_rate=lora_plus_scale,
            ),
        )

        self.lora_A.is_distributed = True
        self.lora_A.split_axis = 0
        self.lora_B.is_distributed = False
        if not rslora:
            self.scaling = self.lora_alpha / self.r
        else:
            self.scaling = self.lora_alpha / math.sqrt(self.r)

        # Freezing the pre-trained weight matrix
        self.weight.stop_gradient = True
        self._use_quick_lora = use_quick_lora and lora_dropout == 0.0

    @property
    def use_quick_lora(self):
        return self._use_quick_lora and self.training and not self.merged

    def train(self):
        super().train()
        if self.merge_weights and self.merged:
            # Make sure that the weights are not merged
            new_weight = self.weight - self.lora_A @ self.lora_B * self.scaling
            self.weight.set_value(new_weight)
            self.merged = False

    def eval(self):
        super().eval()
        if self.merge_weights and not self.merged:
            # Merge the weights and mark it
            new_weight = self.weight + self.lora_A @ self.lora_B * self.scaling
            self.weight.set_value(new_weight)
            self.merged = True

    def forward(self, x: paddle.Tensor):
        if not self.input_is_parallel:
            input_mp = mp_ops._c_split(x, group=self.model_parallel_group)
        else:
            input_mp = x

        if self.use_quick_lora:
            # Use the quick lora implementation
            result_mp = quick_lora(
                input_mp,
                self.lora_A,
                self.lora_B,
                self.weight,
                self.bias,
                self.scaling,
                is_row=True,
                group=self.model_parallel_group,
                world_size=self.world_size,
            )
            output = mp_ops._mp_allreduce(
                result_mp,
                group=self.model_parallel_group,
                use_calc_stream=True,
                use_model_parallel=True,
            )
        else:
            # x @ W : [bz, in_f / ws] ===> [bz, out_f]
            if "npu" in paddle.device.get_all_custom_device_type() and int(os.getenv("MC2", "0")):
                output = MC2LoRaRowParallelLinear.apply(input_mp, self.weight, self.model_parallel_group)
            else:
                result_mp = F.linear(x=input_mp, weight=self.weight, name=self.name)
                output = mp_ops._mp_allreduce(
                    result_mp,
                    group=self.model_parallel_group,
                    use_calc_stream=True,
                    use_model_parallel=True,
                )

            if not self.merged:
                # x @ A: [bz, in_f/ ws] ===> [bz, r]
                input_mp = self.lora_dropout(input_mp) @ self.lora_A
                # all reduce to keep Lora B's gradient on different gpu consistent
                input_dup = mp_ops._mp_allreduce(
                    input_mp,
                    group=self.model_parallel_group,
                    use_calc_stream=True,
                    use_model_parallel=True,
                )
                #  @ B: [bz, r] ===> [bz, out_f]
                delta_mp = (input_dup @ self.lora_B) * self.scaling
                output += delta_mp
            output = output + self.bias if self.bias is not None else output
        return output

    def extra_repr(self):
        name = f", name={self.name}" if self.name else ""
        return f"in_features={self.weight.shape[0]}, out_features={self.weight.shape[1]}, rank={self.r}{name}"


class ColumnParallelLoRALinear(ColumnParallelLinear):
    def __init__(
        self,
        in_features: int,
        out_features: int,
        r: int = 0,
        lora_alpha: int = 1,
        lora_dropout: float = 0.0,
        rslora: bool = False,
        lora_plus_scale: float = 1.0,
        merge_weights: bool = True,
        lora_A_weight_attr: Optional[paddle.ParamAttr] = None,
<<<<<<< HEAD
        use_dora: bool = False,
=======
        use_quick_lora: bool = False,
>>>>>>> a0457d14
        **kwargs
    ):
        if use_dora:
            raise ValueError(f"{self.__class__.__name__} does not support DoRA yet, please set it to False")
        ColumnParallelLinear.__init__(self, in_features, out_features, **kwargs)
        if not isinstance(r, int) or r <= 0:
            raise ValueError("Lora rank r should be a positive integer")
        self.r = r
        self.lora_alpha = lora_alpha
        # Optional dropout
        if lora_dropout > 0.0:
            self.lora_dropout = nn.Dropout(p=lora_dropout)
        else:
            self.lora_dropout = lambda x: x
        # Mark the weight as unmerged
        self.merged = False
        self.merge_weights = merge_weights

        # compatible
        self.name = self._name

        # Actual trainable parameters
        self.lora_A = self.create_parameter(
            shape=[in_features, r],
            dtype=self._dtype,
            is_bias=False,
            attr=lora_A_weight_attr,
        )
        self.lora_A.is_distributed = False
        self.lora_B = self.create_parameter(
            shape=[r, self.output_size_per_partition],
            dtype=self._dtype,
            is_bias=False,
            attr=paddle.ParamAttr(
                initializer=paddle.nn.initializer.Constant(value=0.0),
                learning_rate=lora_plus_scale,
            ),
        )

        self.lora_B.is_distributed = True
        self.lora_B.split_axis = 1
        if not rslora:
            self.scaling = self.lora_alpha / self.r
        else:
            self.scaling = self.lora_alpha / math.sqrt(self.r)

        # Freezing the pre-trained weight matrix
        self.weight.stop_gradient = True
        self._use_quick_lora = use_quick_lora and lora_dropout == 0.0

    @property
    def use_quick_lora(self):
        return self._use_quick_lora and self.training and not self.merged

    def train(self):
        super().train()
        if self.merge_weights and self.merged:
            # Make sure that the weights are not merged
            new_weight = self.weight - self.lora_A @ self.lora_B * self.scaling
            self.weight.set_value(new_weight)
            self.merged = False

    def eval(self):
        super().eval()
        if self.merge_weights and not self.merged:
            # Merge the weights and mark it
            new_weight = self.weight + self.lora_A @ self.lora_B * self.scaling
            self.weight.set_value(new_weight)
            self.merged = True

    def forward(self, input: paddle.Tensor):
        if self.use_quick_lora:
            # Use the quick lora implementation
            input_mp = mp_ops._c_identity(input, group=self.model_parallel_group) if self.is_mp else input
            result_mp = quick_lora(
                input_mp,
                self.lora_A,
                self.lora_B,
                self.weight,
                self.bias,
                self.scaling,
                is_column=True,
                group=self.model_parallel_group,
                world_size=self.world_size,
            )
        else:
            if "npu" in paddle.device.get_all_custom_device_type() and int(os.getenv("MC2", "0")):
                res_mp = MC2LoRaColumnParallelLinear.apply(input, self.weight, self.model_parallel_group)
                result_mp = res_mp + self.bias
            else:
                input_mp = mp_ops._c_identity(input, group=self.model_parallel_group)
                result_mp = F.linear(x=input_mp, weight=self.weight, bias=self.bias, name=self.name)

            if not self.merged:
                input_a = self.lora_dropout(input) @ self.lora_A
                if "npu" in paddle.device.get_all_custom_device_type() and int(os.getenv("MC2", "0")):
                    tmp = MC2LoRaColumnParallelLinear.apply(input_a, self.lora_B, self.model_parallel_group)
                    delta_mp = tmp * self.scaling
                else:
                    input_a_mp = mp_ops._c_identity(input_a, group=self.model_parallel_group)
                    delta_mp = (input_a_mp @ self.lora_B) * self.scaling
                result_mp += delta_mp

        if self.gather_output and self.is_mp:
            result = mp_ops._c_concat(result_mp, group=self.model_parallel_group)
        else:
            result = result_mp
        return result

    def extra_repr(self):
        name = f", name={self.name}" if self.name else ""
        return f"in_features={self.weight.shape[0]}, out_features={self.weight.shape[1]}, rank={self.r}{name}"


class LoRAMergedLinear(nn.Linear):
    # LoRA implemented in a dense layer  with merged linear weights for q, k, v
    def __init__(
        self,
        in_features: int,
        out_features: int,
        head_dim: int,
        r: int = 0,
        lora_alpha: int = 1,
        lora_dropout: float = 0.0,
        merge_weights: bool = True,
        enable_lora: List[bool] = [False],
        **kwargs
    ):
        nn.Linear.__init__(self, in_features, out_features, **kwargs)
        assert (
            out_features % len(enable_lora) == 0
        ), f"The length of enable_lora must divide out_features: {out_features} % {len(enable_lora)} != 0"
        if not isinstance(r, int) or r <= 0:
            raise ValueError("Lora rank r should be a positive integer")
        self.r = r
        self.lora_alpha = lora_alpha
        if isinstance(enable_lora, List) and all(isinstance(item, bool) for item in enable_lora):
            self.enable_lora = enable_lora
        else:
            raise TypeError("enable_lora must be a list of bools")

        self.out_features = out_features
        self.in_features = in_features
        self.head_dim = head_dim
        self.head_num = self.out_features // len(enable_lora) // self.head_dim

        # Optional dropout
        if lora_dropout > 0.0 and any:
            self.lora_dropout = nn.Dropout(p=lora_dropout)
        else:
            self.lora_dropout = lambda x: x

        # Mark the weight as unmerged
        self.merged = False
        self.merge_weights = merge_weights

        # Actual trainable parameters
        if any(enable_lora):
            self.lora_A = self.create_parameter(
                shape=[in_features, r * sum(enable_lora)],
                dtype=self._dtype,
                is_bias=False,
                default_initializer=nn.initializer.KaimingUniform(
                    negative_slope=math.sqrt(5), nonlinearity="leaky_relu"
                ),
            )
            # Make sure lora_B is split in column for ColumnParallelLoRAMergedLinear.
            self.lora_B = self.create_parameter(
                shape=[r, out_features // len(enable_lora) * sum(enable_lora)],
                dtype=self._dtype,
                is_bias=False,
                default_initializer=nn.initializer.Constant(value=0.0),
            )
            self.scaling = self.lora_alpha / self.r

            # Freezing the pre-trained weight matrix
            self.weight.stop_gradient = True

    def zero_pad_and_reshape(self, x):
        # if enable_lora is all true, then there is no need to zero pad
        if all(self.enable_lora):
            output = x
        else:
            split_output = paddle.split(x, sum(self.enable_lora), axis=-1)
            for index in range(len(self.enable_lora)):
                if self.enable_lora[index] is False:
                    split_output.insert(index, paddle.zeros_like(split_output[0]))
            output = paddle.concat(split_output, axis=-1)
        if output.dim() == 2:
            rank, out_features = output.shape
            reshape_output = (
                output.reshape([rank, len(self.enable_lora), self.head_num, self.head_dim])
                .transpose([0, 2, 1, 3])
                .reshape([rank, out_features])
            )
        else:
            batch, seq_len, out_features = output.shape
            reshape_output = (
                output.reshape([batch, seq_len, len(self.enable_lora), self.head_num, self.head_dim])
                .transpose([0, 1, 3, 2, 4])
                .reshape([batch, seq_len, out_features])
            )

        return reshape_output

    def train(self):
        super().train()
        if self.merge_weights and self.merged:
            # Make sure that the weights are not merged
            if any(self.enable_lora):
                reshape_lora_B = (
                    self.lora_B.reshape([self.r, self.head_num, sum(self.enable_lora), self.head_dim])
                    .transpose([0, 2, 1, 3])
                    .reshape(self.lora_B.shape)
                )
                delta_weight = (
                    F.conv1d(
                        self.lora_A.T.unsqueeze(0),
                        reshape_lora_B.T.unsqueeze(-1),
                        groups=sum(self.enable_lora),
                    )
                    .squeeze(0)
                    .T
                )
                new_weight = self.weight - self.zero_pad_and_reshape(delta_weight * self.scaling)
                self.weight.set_value(new_weight)
            self.merged = False

    def eval(self):
        super().eval()
        if self.merge_weights and not self.merged:
            # Merge the weights and mark it
            if any(self.enable_lora):
                reshape_lora_B = (
                    self.lora_B.reshape([self.r, self.head_num, sum(self.enable_lora), self.head_dim])
                    .transpose([0, 2, 1, 3])
                    .reshape(self.lora_B.shape)
                )
                delta_weight = (
                    F.conv1d(
                        self.lora_A.T.unsqueeze(0),
                        reshape_lora_B.T.unsqueeze(-1),
                        groups=sum(self.enable_lora),
                    )
                    .squeeze(0)
                    .T
                )
                new_weight = self.weight + self.zero_pad_and_reshape(delta_weight * self.scaling)
                self.weight.set_value(new_weight)
            self.merged = True

    def forward(self, input: paddle.Tensor):
        result = F.linear(x=input, weight=self.weight, bias=self.bias, name=self.name)
        if any(self.enable_lora) and not self.merged:
            input_a = self.lora_dropout(input) @ self.lora_A
            if input_a.dim() == 3:
                reshape_lora_B = (
                    self.lora_B.reshape([self.r, self.head_num, sum(self.enable_lora), self.head_dim])
                    .transpose([0, 2, 1, 3])
                    .reshape(self.lora_B.shape)
                )
                delta = (
                    F.conv1d(
                        input_a.transpose([0, 2, 1]),
                        reshape_lora_B.T.unsqueeze(-1),
                        groups=sum(self.enable_lora),
                    )
                ).transpose([0, 2, 1])
            else:
                raise NotImplementedError("LoRAMergedLinear only support 3D input features")

            result += self.zero_pad_and_reshape(delta * self.scaling)
        return result

    def extra_repr(self):
        name = f", name={self.name}" if self.name else ""
        return f"in_features={self.weight.shape[0]}, out_features={self.weight.shape[1]}, rank={self.r}{name}"


class ColumnParallelLoRAMergedLinear(ColumnParallelLinear):
    # LoRA implemented in a dense layer  with merged linear weights for q, k, v
    def __init__(
        self,
        in_features: int,
        out_features: int,
        head_dim: int,
        r: int = 0,
        lora_alpha: int = 1,
        lora_dropout: float = 0.0,
        merge_weights: bool = True,
        enable_lora: List[bool] = [False],
        lora_A_weight_attr: Optional[paddle.ParamAttr] = None,
        **kwargs
    ):
        ColumnParallelLinear.__init__(self, in_features, out_features, **kwargs)
        assert (
            self.output_size_per_partition % len(enable_lora) == 0
        ), f"The length of enable_lora must divide out_features: {self.output_size_per_partition} % {len(enable_lora)} != 0"
        if not isinstance(r, int) or r <= 0:
            raise ValueError("Lora rank r should be a positive integer")
        self.r = r
        self.lora_alpha = lora_alpha
        if isinstance(enable_lora, List) and all(isinstance(item, bool) for item in enable_lora):
            self.enable_lora = enable_lora
        else:
            raise TypeError("enable_lora must be a list of bools")

        self.out_features = out_features
        self.in_features = in_features
        self.head_dim = head_dim
        self.head_num = self.output_size_per_partition // len(enable_lora) // self.head_dim

        # Optional dropout
        if lora_dropout > 0.0 and any:
            self.lora_dropout = nn.Dropout(p=lora_dropout)
        else:
            self.lora_dropout = lambda x: x

        # Mark the weight as unmerged
        self.merged = False
        self.merge_weights = merge_weights

        # compatible
        self.name = self._name

        # Actual trainable parameters
        if any(enable_lora):
            self.lora_A = self.create_parameter(
                shape=[in_features, r * sum(enable_lora)],
                dtype=self._dtype,
                is_bias=False,
                attr=lora_A_weight_attr,
            )
            self.lora_A.is_distributed = False
            # Make sure lora_B is split in column the same as ColumnParallelLoRALinear.
            self.lora_B = self.create_parameter(
                shape=[r, self.output_size_per_partition // len(enable_lora) * sum(enable_lora)],
                dtype=self._dtype,
                is_bias=False,
                default_initializer=nn.initializer.Constant(value=0.0),
            )
            self.lora_B.is_distributed = True
            self.lora_B.split_axis = 1
            self.scaling = self.lora_alpha / self.r

            # Freezing the pre-trained weight matrix
            self.weight.stop_gradient = True

    def zero_pad_and_reshape(self, x):
        # if enable_lora is all true, then there is no need to zero pad
        if all(self.enable_lora):
            output = x
        else:
            split_output = paddle.split(x, sum(self.enable_lora), axis=-1)
            for index in range(len(self.enable_lora)):
                if self.enable_lora[index] is False:
                    split_output.insert(index, paddle.zeros_like(split_output[0]))
            output = paddle.concat(split_output, axis=-1)
        if output.dim() == 2:
            rank, out_features = output.shape
            reshape_output = (
                output.reshape([rank, len(self.enable_lora), self.head_num, self.head_dim])
                .transpose([0, 2, 1, 3])
                .reshape([rank, out_features])
            )
        else:
            batch, seq_len, out_features = output.shape
            reshape_output = (
                output.reshape([batch, seq_len, len(self.enable_lora), self.head_num, self.head_dim])
                .transpose([0, 1, 3, 2, 4])
                .reshape([batch, seq_len, out_features])
            )

        return reshape_output

    def train(self):
        super().train()
        if self.merge_weights and self.merged:
            # Make sure that the weights are not merged
            if any(self.enable_lora):
                reshape_lora_B = (
                    self.lora_B.reshape([self.r, self.head_num, sum(self.enable_lora), self.head_dim])
                    .transpose([0, 2, 1, 3])
                    .reshape(self.lora_B.shape)
                )
                delta_weight = (
                    F.conv1d(
                        self.lora_A.T.unsqueeze(0),
                        reshape_lora_B.T.unsqueeze(-1),
                        groups=sum(self.enable_lora),
                    )
                    .squeeze(0)
                    .T
                )
                new_weight = self.weight - self.zero_pad_and_reshape(delta_weight * self.scaling)
                self.weight.set_value(new_weight)
            self.merged = False

    def eval(self):
        super().eval()
        if self.merge_weights and not self.merged:
            # Merge the weights and mark it
            if any(self.enable_lora):
                reshape_lora_B = (
                    self.lora_B.reshape([self.r, self.head_num, sum(self.enable_lora), self.head_dim])
                    .transpose([0, 2, 1, 3])
                    .reshape(self.lora_B.shape)
                )
                delta_weight = (
                    F.conv1d(
                        self.lora_A.T.unsqueeze(0),
                        reshape_lora_B.T.unsqueeze(-1),
                        groups=sum(self.enable_lora),
                    )
                    .squeeze(0)
                    .T
                )
                new_weight = self.weight + self.zero_pad_and_reshape(delta_weight * self.scaling)
                self.weight.set_value(new_weight)
            self.merged = True

    def forward(self, input: paddle.Tensor):
        # [batch_size, *, in_features]
        input_mp = mp_ops._c_identity(input, group=self.model_parallel_group)
        # [batch_size, *, out_features_per_partition]
        result_mp = F.linear(x=input_mp, weight=self.weight, bias=self.bias, name=self.name)
        if any(self.enable_lora) and not self.merged:
            input_a = self.lora_dropout(input) @ self.lora_A
            input_a_mp = mp_ops._c_identity(input_a, group=self.model_parallel_group)
            if input_a.dim() == 3:
                reshape_lora_B = (
                    self.lora_B.reshape([self.r, self.head_num, sum(self.enable_lora), self.head_dim])
                    .transpose([0, 2, 1, 3])
                    .reshape(self.lora_B.shape)
                )
                delta_mp = (
                    F.conv1d(
                        input_a_mp.transpose([0, 2, 1]),
                        reshape_lora_B.T.unsqueeze(-1),
                        groups=sum(self.enable_lora),
                    )
                ).transpose([0, 2, 1])
            else:
                raise NotImplementedError("LoRAMergedLinear only support 3D input features")
            # [batch_size, *, out_features_per_partition]
            result_mp += self.zero_pad_and_reshape(delta_mp * self.scaling)

        if self.gather_output and self.is_mp:
            result_mp_list = paddle.split(result_mp, len(self.enable_lora), axis=-1)
            result_list = []
            for result_mp in result_mp_list:
                result_list.append(mp_ops._c_concat(result_mp, group=self.model_parallel_group))
            # [batch_size, *, out_features]
            result = paddle.concat(result_list, axis=-1)
        else:
            result = result_mp

        return result

    def extra_repr(self):
        name = f", name={self.name}" if self.name else ""
        return f"in_features={self.weight.shape[0]}, out_features={self.weight.shape[1]}, rank={self.r}{name}"


class LoRAConv2D(nn.Conv2D):
    # LoRA implemented in a dense layer
    def __init__(
        self,
        in_channels,
        out_channels,
        kernel_size,
        r: int = 0,
        lora_alpha: int = 1,
        lora_dropout: float = 0.0,
        merge_weights: bool = True,
        use_dora: bool = False,
        **kwargs
    ):
        if use_dora:
            raise ValueError(f"{self.__class__.__name__} does not support DoRA yet, please set it to False")
        nn.Conv2D.__init__(self, in_channels, out_channels, kernel_size, **kwargs)
        if not isinstance(r, int) or r <= 0:
            raise ValueError("Lora rank r should be a positive integer")
        self.r = r
        self.lora_alpha = lora_alpha
        # Optional dropout
        if lora_dropout > 0.0:
            self.lora_dropout = nn.Dropout(p=lora_dropout)
        else:
            self.lora_dropout = lambda x: x
        # Mark the weight as unmerged
        self.merged = False
        self.merge_weights = merge_weights

        # Actual trainable parameters
        lora_A = nn.Conv2D(
            in_channels,
            r,
            kernel_size=self._kernel_size,
            stride=self._stride,
            padding=self._padding,
            weight_attr=nn.initializer.KaimingUniform(negative_slope=math.sqrt(5), nonlinearity="leaky_relu"),
            bias_attr=False,
        )
        self.lora_A = lora_A.weight
        self.lora_A_forward = lambda x: nn.Conv2D.__call__(lora_A, x)
        lora_B = nn.Conv2D(
            r,
            out_channels,
            kernel_size=(1, 1),
            stride=(1, 1),
            weight_attr=nn.initializer.Constant(value=0.0),
            bias_attr=False,
        )
        self.lora_B_forward = lambda x: nn.Conv2D.__call__(lora_B, x)
        self.lora_B = lora_B.weight
        self.scaling = lora_alpha / r

        # Freezing the pre-trained weight matrix
        self.weight.stop_gradient = True
        if self.bias is not None:
            self.bias.stop_gradient = True

    def train(self):
        super().train()
        if self.merge_weights and self.merged:
            weight_A = self.lora_A.cast(dtype=self.weight.dtype)
            weight_B = self.lora_B.cast(dtype=self.weight.dtype)
            if self.weight.shape[2:4] == [1, 1]:
                # conv2d 1x1
                delta_weight = (weight_B.squeeze(3).squeeze(2) @ weight_A.squeeze(3).squeeze(2)).unsqueeze(
                    2
                ).unsqueeze(3) * self.scaling
            else:
                # conv2d 3x3
                delta_weight = (
                    F.conv2d(
                        weight_A.transpose([1, 0, 2, 3]),
                        weight_B,
                    ).transpose([1, 0, 2, 3])
                    * self.scaling
                )
            # Make sure that the weights are not merged
            new_weight = self.weight - delta_weight
            self.weight.set_value(new_weight)
            self.merged = False

    def eval(self):
        super().eval()
        if self.merge_weights and not self.merged:
            weight_A = self.lora_A.cast(dtype=self.weight.dtype)
            weight_B = self.lora_B.cast(dtype=self.weight.dtype)
            if self.weight.shape[2:4] == [1, 1]:
                # conv2d 1x1
                delta_weight = (weight_B.squeeze(3).squeeze(2) @ weight_A.squeeze(3).squeeze(2)).unsqueeze(
                    2
                ).unsqueeze(3) * self.scaling
            else:
                # conv2d 3x3
                delta_weight = (
                    F.conv2d(
                        weight_A.transpose([1, 0, 2, 3]),
                        weight_B,
                    ).transpose([1, 0, 2, 3])
                    * self.scaling
                )
            # Merge the weights and mark it
            new_weight = self.weight + delta_weight
            self.weight.set_value(new_weight)
            self.merged = True

    def forward(self, input: paddle.Tensor, *args, **kwargs):
        previous_dtype = input.dtype
        result = super().forward(input)
        if not self.merged:
            result += (
                self.lora_B_forward(self.lora_A_forward(self.lora_dropout(input.cast(dtype=self.lora_A.dtype))))
                * self.scaling
            )
        result = result.cast(dtype=previous_dtype)
        return result

    def extra_repr(self):
        main_str = "{_in_channels}, {_out_channels}, kernel_size={_kernel_size}"
        if self._stride != [1] * len(self._stride):
            main_str += ", stride={_stride}"
        if self._padding != 0:
            main_str += ", padding={_padding}"
        if self._padding_mode != "zeros":
            main_str += ", padding_mode={_padding_mode}"
        if self.output_padding != 0:
            main_str += ", output_padding={output_padding}"
        if self._dilation != [1] * len(self._dilation):
            main_str += ", dilation={_dilation}"
        if self._groups != 1:
            main_str += ", groups={_groups}"
        main_str += ", data_format={_data_format}, rank={r}, alpha={lora_alpha}"
        return main_str.format(**self.__dict__)<|MERGE_RESOLUTION|>--- conflicted
+++ resolved
@@ -44,13 +44,10 @@
         lora_alpha: int = 1,
         lora_dropout: float = 0.0,
         merge_weights: bool = True,
-<<<<<<< HEAD
         use_dora: bool = False,
-=======
         use_quick_lora: bool = False,
         rslora: bool = False,
         lora_plus_scale: float = 1.0,
->>>>>>> a0457d14
         **kwargs
     ):
         nn.Linear.__init__(self, in_features, out_features, **kwargs)
@@ -91,12 +88,11 @@
 
         # Freezing the pre-trained weight matrix
         self.weight.stop_gradient = True
+
+        # quick_lora
         self._use_quick_lora = use_quick_lora and lora_dropout == 0.0
 
-    @property
-    def use_quick_lora(self):
-        return self._use_quick_lora and self.training and not self.merged
-
+        # dora
         self.use_dora = use_dora
         self.lora_magnitude_init = False
         # cache the weight norm when we merge the weights
@@ -108,6 +104,11 @@
                 is_bias=False,
                 default_initializer=nn.initializer.Constant(value=1.0),
             )
+            self._use_quick_lora = False
+
+    @property
+    def use_quick_lora(self):
+        return self._use_quick_lora and self.training and not self.merged
 
     def train(self):
         super().train()
@@ -141,28 +142,25 @@
             self.lora_magnitude_init = True
 
     def forward(self, input: paddle.Tensor, *args, **kwargs):
-<<<<<<< HEAD
         result = F.linear(x=input, weight=self.weight, bias=self.bias, name=self.name)
-        if not self.merged:
-            if self.use_dora:
-                input = self.lora_dropout(input)
-                dora_weight = self.weight + self.lora_A @ self.lora_B * self.scaling
-                weight_norm = dora_weight.norm(p=2, axis=0, keepdim=True).detach()
-                mag_norm_scale = (self.lora_magnitude / weight_norm).unsqueeze(0)
-                result_dora = (mag_norm_scale - 1) * (input @ self.weight) + mag_norm_scale * (
-                    input @ self.lora_A @ self.lora_B
-                ) * self.scaling
-                result += result_dora
-            else:
-=======
         if self.use_quick_lora:
             # Use the quick lora implementation
             result = quick_lora(input, self.lora_A, self.lora_B, self.weight, self.bias, self.scaling)
         else:
             result = F.linear(x=input, weight=self.weight, bias=self.bias, name=self.name)
             if not self.merged:
->>>>>>> a0457d14
-                result += (self.lora_dropout(input) @ self.lora_A @ self.lora_B) * self.scaling
+                if self.use_dora:
+                    input = self.lora_dropout(input)
+                    dora_weight = self.weight + self.lora_A @ self.lora_B * self.scaling
+                    weight_norm = dora_weight.norm(p=2, axis=0, keepdim=True).detach()
+                    mag_norm_scale = (self.lora_magnitude / weight_norm).unsqueeze(0)
+                    result_dora = (mag_norm_scale - 1) * (input @ self.weight) + mag_norm_scale * (
+                        input @ self.lora_A @ self.lora_B
+                    ) * self.scaling
+                    result += result_dora
+                else:
+                    # lora
+                    result += (self.lora_dropout(input) @ self.lora_A @ self.lora_B) * self.scaling
         return result
 
     def extra_repr(self):
@@ -181,11 +179,8 @@
         rslora: bool = False,
         lora_plus_scale: float = 1.0,
         merge_weights: bool = True,
-<<<<<<< HEAD
         use_dora: bool = False,
-=======
         use_quick_lora: bool = False,
->>>>>>> a0457d14
         **kwargs
     ):
         if use_dora:
@@ -329,11 +324,8 @@
         lora_plus_scale: float = 1.0,
         merge_weights: bool = True,
         lora_A_weight_attr: Optional[paddle.ParamAttr] = None,
-<<<<<<< HEAD
         use_dora: bool = False,
-=======
         use_quick_lora: bool = False,
->>>>>>> a0457d14
         **kwargs
     ):
         if use_dora:
