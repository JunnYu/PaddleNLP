--- conflicted
+++ resolved
@@ -25,15 +25,13 @@
     RowParallelLinear,
 )
 
-<<<<<<< HEAD
 from .lora_quick_layers import quick_lora
-=======
+
 if "npu" in paddle.device.get_all_custom_device_type():
     from .mc2_lora_npu import MC2LoRaColumnParallelLinear, MC2LoRaRowParallelLinear
 else:
     MC2LoRaRowParallelLinear = None
     MC2LoRaColumnParallelLinear = None
->>>>>>> 4d35236a
 
 
 class LoRALinear(nn.Linear):
@@ -113,6 +111,7 @@
 
     def forward(self, input: paddle.Tensor, *args, **kwargs):
         if self.use_quick_lora:
+            # Use the quick lora implementation
             result = quick_lora(input, self.lora_A, self.lora_B, self.weight, self.bias, self.scaling)
         else:
             result = F.linear(x=input, weight=self.weight, bias=self.bias, name=self.name)
@@ -213,29 +212,9 @@
         else:
             input_mp = x
 
-<<<<<<< HEAD
         if self.use_quick_lora:
+            # Use the quick lora implementation
             result_mp = quick_lora(
-=======
-        # x @ W : [bz, in_f / ws] ===> [bz, out_f]
-        if "npu" in paddle.device.get_all_custom_device_type() and int(os.getenv("MC2", "0")):
-            output = MC2LoRaRowParallelLinear.apply(input_mp, self.weight, self.model_parallel_group)
-        else:
-            result_mp = F.linear(x=input_mp, weight=self.weight, name=self.name)
-
-            output = mp_ops._mp_allreduce(
-                result_mp,
-                group=self.model_parallel_group,
-                use_calc_stream=True,
-                use_model_parallel=True,
-            )
-
-        if not self.merged:
-            # x @ A: [bz, in_f/ ws] ===> [bz, r]
-            input_mp = self.lora_dropout(input_mp) @ self.lora_A
-            # all reduce to keep Lora B's gradient on different gpu consistent
-            input_dup = mp_ops._mp_allreduce(
->>>>>>> 4d35236a
                 input_mp,
                 self.lora_A,
                 self.lora_B,
@@ -254,13 +233,16 @@
             )
         else:
             # x @ W : [bz, in_f / ws] ===> [bz, out_f]
-            result_mp = F.linear(x=input_mp, weight=self.weight, name=self.name)
-            output = mp_ops._mp_allreduce(
-                result_mp,
-                group=self.model_parallel_group,
-                use_calc_stream=True,
-                use_model_parallel=True,
-            )
+            if "npu" in paddle.device.get_all_custom_device_type() and int(os.getenv("MC2", "0")):
+                output = MC2LoRaRowParallelLinear.apply(input_mp, self.weight, self.model_parallel_group)
+            else:
+                result_mp = F.linear(x=input_mp, weight=self.weight, name=self.name)
+                output = mp_ops._mp_allreduce(
+                    result_mp,
+                    group=self.model_parallel_group,
+                    use_calc_stream=True,
+                    use_model_parallel=True,
+                )
 
             if not self.merged:
                 # x @ A: [bz, in_f/ ws] ===> [bz, r]
@@ -365,16 +347,9 @@
             self.merged = True
 
     def forward(self, input: paddle.Tensor):
-<<<<<<< HEAD
-        if self.is_mp:
-            input_mp = mp_ops._c_identity(
-                input,
-                group=self.model_parallel_group,
-            )
-        else:
-            input_mp = input
         if self.use_quick_lora:
             # Use the quick lora implementation
+            input_mp = mp_ops._c_identity(input, group=self.model_parallel_group) if self.is_mp else input
             result_mp = quick_lora(
                 input_mp,
                 self.lora_A,
@@ -387,31 +362,22 @@
                 world_size=self.world_size,
             )
         else:
-            result_mp = F.linear(x=input_mp, weight=self.weight, bias=self.bias, name=self.name)
+            if "npu" in paddle.device.get_all_custom_device_type() and int(os.getenv("MC2", "0")):
+                res_mp = MC2LoRaColumnParallelLinear.apply(input, self.weight, self.model_parallel_group)
+                result_mp = res_mp + self.bias
+            else:
+                input_mp = mp_ops._c_identity(input, group=self.model_parallel_group)
+                result_mp = F.linear(x=input_mp, weight=self.weight, bias=self.bias, name=self.name)
 
             if not self.merged:
                 input_a = self.lora_dropout(input) @ self.lora_A
-                input_a_mp = mp_ops._c_identity(input_a, group=self.model_parallel_group)
-                delta_mp = (input_a_mp @ self.lora_B) * self.scaling
+                if "npu" in paddle.device.get_all_custom_device_type() and int(os.getenv("MC2", "0")):
+                    tmp = MC2LoRaColumnParallelLinear.apply(input_a, self.lora_B, self.model_parallel_group)
+                    delta_mp = tmp * self.scaling
+                else:
+                    input_a_mp = mp_ops._c_identity(input_a, group=self.model_parallel_group)
+                    delta_mp = (input_a_mp @ self.lora_B) * self.scaling
                 result_mp += delta_mp
-=======
-        if "npu" in paddle.device.get_all_custom_device_type() and int(os.getenv("MC2", "0")):
-            res_mp = MC2LoRaColumnParallelLinear.apply(input, self.weight, self.model_parallel_group)
-            result_mp = res_mp + self.bias
-        else:
-            input_mp = mp_ops._c_identity(input, group=self.model_parallel_group)
-            result_mp = F.linear(x=input_mp, weight=self.weight, bias=self.bias, name=self.name)
-
-        if not self.merged:
-            input_a = self.lora_dropout(input) @ self.lora_A
-            if "npu" in paddle.device.get_all_custom_device_type() and int(os.getenv("MC2", "0")):
-                tmp = MC2LoRaColumnParallelLinear.apply(input_a, self.lora_B, self.model_parallel_group)
-                delta_mp = tmp * self.scaling
-            else:
-                input_a_mp = mp_ops._c_identity(input_a, group=self.model_parallel_group)
-                delta_mp = (input_a_mp @ self.lora_B) * self.scaling
-            result_mp += delta_mp
->>>>>>> 4d35236a
 
         if self.gather_output and self.is_mp:
             result = mp_ops._c_concat(result_mp, group=self.model_parallel_group)
