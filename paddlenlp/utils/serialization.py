# Copyright (c) 2022 PaddlePaddle Authors. All Rights Reserved.
#
# Licensed under the Apache License, Version 2.0 (the "License");
# you may not use this file except in compliance with the License.
# You may obtain a copy of the License at
#
#     http://www.apache.org/licenses/LICENSE-2.0
#
# Unless required by applicable law or agreed to in writing, software
# distributed under the License is distributed on an "AS IS" BASIS,
# WITHOUT WARRANTIES OR CONDITIONS OF ANY KIND, either express or implied.
# See the License for the specific language governing permissions and
# limitations under the License.
from __future__ import annotations

import io
import os
import pickle
from functools import lru_cache
from typing import Union
from zipfile import ZipFile

import numpy as np
import paddle
from _io import BufferedReader
from safetensors import deserialize

from paddlenlp.utils.env import PYTORCH_WEIGHTS_NAME, SAFE_WEIGHTS_NAME
from paddlenlp.utils.import_utils import is_torch_available

MZ_ZIP_LOCAL_DIR_HEADER_SIZE = 30

_TYPES = {
    "F64": np.float64,
    "F32": np.float32,
    "F16": np.float16,
    "I64": np.int64,
    "U64": np.uint64,
    "I32": np.int32,
    "U32": np.uint32,
    "I16": np.int16,
    "U16": np.uint16,
    "BF16": np.uint16,
    "I8": np.int8,
    "U8": np.uint8,
    "BOOL": bool,
}


class SerializationError(Exception):
    """Exception for serialization"""

    pass


def seek_by_string(file_handler: BufferedReader, string: str, file_size: int) -> int:
    """seek the index of file-handler with target words
    Args:
        file_handler (BufferedReader): file handler
        string (str): the specific string in the file
        file_size (int): size of file
    Returns:
        int: end index of target string
    """
    word_index = 0
    word_bytes = string.encode("latin")
    empty_byte = "".encode("latin")

    while word_index < len(string) and file_handler.tell() < file_size:
        content = file_handler.read(1)
        if content == empty_byte:
            break

        if word_bytes[word_index] == content[0]:
            word_index += 1
        else:
            word_index = 0

    if file_handler.tell() >= file_size - 1:
        raise SerializationError(f"can't find the find the target string<{string}> in the file")
    return file_handler.tell()


def read_prefix_key(path):
    file_size = os.stat(path).st_size
    with open(path, "rb") as file_handler:
        end_index = seek_by_string(file_handler, "data.pkl", file_size)
        file_handler.seek(MZ_ZIP_LOCAL_DIR_HEADER_SIZE)
        prefix_key = file_handler.read(end_index - MZ_ZIP_LOCAL_DIR_HEADER_SIZE - len("/data.pkl"))
    return prefix_key.decode("latin")


def _maybe_decode_ascii(bytes_str: Union[bytes, str]) -> str:
    if isinstance(bytes_str, bytes):
        return bytes_str.decode("ascii")
    return bytes_str


@lru_cache(maxsize=None)
def _storage_type_to_dtype_to_map():
    """convert storage type to numpy dtype"""
    return {
        "DoubleStorage": np.double,
        "FloatStorage": np.float32,
        "HalfStorage": np.half,
        "LongStorage": np.int64,
        "IntStorage": np.int32,
        "ShortStorage": np.int16,
        "CharStorage": np.int8,
        "ByteStorage": np.uint8,
        "BoolStorage": np.bool_,
        "ComplexDoubleStorage": np.cdouble,
        "ComplexFloatStorage": np.cfloat,
        "BFloat16Storage": np.uint16,  # support bf16
    }


class StorageType:
    """Temp Class for Storage Type"""

    def __init__(self, name):
        self.dtype = _storage_type_to_dtype_to_map()[name]

    def __str__(self):
        return f"StorageType(dtype={self.dtype})"


def _element_size(dtype: str) -> int:
    """
    Returns the element size for a dtype, in bytes
    """
    if dtype in [np.float16, np.float32, np.float64]:
        return np.finfo(dtype).bits >> 3
    elif dtype == np.bool_:
        return 1
    else:
        return np.iinfo(dtype).bits >> 3


class UnpicklerWrapperStage(pickle.Unpickler):
    def find_class(self, mod_name, name):
        if type(name) is str and "Storage" in name:
            try:
                return StorageType(name)
            except KeyError:
                pass

        if mod_name == "torch._utils":
            # rebuild torch.nn.Papameter
            if name == "_rebuild_parameter":
                return _rebuild_parameter
            # rebuild torch.nn.Papameter with state
            if name == "_rebuild_parameter_with_state":
                return _rebuild_parameter_with_state
            # rebuild torch.Tensor
            return _rebuild_tensor_stage

        # pytorch_lightning tensor builder
        if "pytorch_lightning" in mod_name:
            return dumpy
        return super().find_class(mod_name, name)


def _rebuild_tensor_stage(storage, storage_offset, size, stride, requires_grad, backward_hooks):
    # if a tensor has shape [M, N] and stride is [1, N], it's column-wise / fortran-style
    # if a tensor has shape [M, N] and stride is [M, 1], it's row-wise / C-style
    # defautls to C-style
    if stride is not None and len(stride) > 1 and stride[0] == 1 and stride[1] > 1:
        order = "F"
    else:
        order = "C"

    # fix bug when load https://dl.fbaipublicfiles.com/segment_anything/sam_vit_h_4b8939.pth
    numel = int(np.prod(size))
    return storage[storage_offset : storage_offset + numel].reshape(size, order=order)


def _rebuild_parameter(data, requires_grad, backward_hooks):
    return data


def _rebuild_parameter_with_state(data, requires_grad, backward_hooks, state):
    return data


def dumpy(*args, **kwarsg):
    return None


def load_torch(path: str, **pickle_load_args):
    """
    load torch weight file with the following steps:
    1. load the structure of pytorch weight file
    2. read the tensor data and re-construct the state-dict
    Args:
        path: the path of pytorch weight file
        **pickle_load_args: args of pickle module
    Returns:
    """

    if path.endswith(PYTORCH_WEIGHTS_NAME) or os.path.split(path)[-1].startswith("pytorch_model-"):
        pickle_load_args.update({"encoding": "utf-8"})

        prefix_key = read_prefix_key(path)

        torch_zip = ZipFile(path, "r")
        loaded_storages = {}

        def load_tensor(dtype, numel, key, location):
            name = f"{prefix_key}/data/{key}"
            typed_storage = np.frombuffer(torch_zip.open(name).read()[:numel], dtype=dtype)
            return typed_storage

        def persistent_load(saved_id):
            assert isinstance(saved_id, tuple)
            typename = _maybe_decode_ascii(saved_id[0])
            data = saved_id[1:]

            assert (
                typename == "storage"
            ), f"Unknown typename for persistent_load, expected 'storage' but got '{typename}'"
            storage_type, key, location, numel = data
            dtype = storage_type.dtype

            if key in loaded_storages:
                typed_storage = loaded_storages[key]
            else:
                nbytes = numel * _element_size(dtype)
                typed_storage = load_tensor(dtype, nbytes, key, _maybe_decode_ascii(location))
                loaded_storages[key] = typed_storage

            return typed_storage

        data_iostream = torch_zip.open(f"{prefix_key}/data.pkl").read()
        unpickler_stage = UnpicklerWrapperStage(io.BytesIO(data_iostream), **pickle_load_args)
        unpickler_stage.persistent_load = persistent_load
        state_dict = unpickler_stage.load()
        torch_zip.close()
    elif path.endswith(SAFE_WEIGHTS_NAME) or os.path.split(path)[-1].startswith("model-"):
<<<<<<< HEAD
        # Check format of the archive
        if is_torch_available():
            with safe_open(path, framework="pt") as f:
                metadata = f.metadata()
            if metadata.get("format", "pt") not in ["pt"]:
                raise OSError(
                    f"You have open the `convert_from_torch` flag but the safetensors archive passed at {path} does not contain the 'pt' metadata."
                )
            state_dict = {}
            with safe_open(path, framework="pt") as f:
                for key in f.keys():
                    weight = f.get_tensor(key)
                    state_dict[key] = weight.numpy()
        else:
            with safe_open(path, framework="np") as f:
                metadata = f.metadata()
            if metadata.get("format", "pt") not in ["pt", "np"]:
                raise OSError(
                    f"You have open the `convert_from_torch` flag but the safetensors archive passed at {path} does not contain the 'pt' or 'np' metadata."
                )
            state_dict = {}
            with safe_open(path, framework="np") as f:
                for key in f.keys():
                    state_dict[key] = f.get_tensor(key)
=======
        # torch safetensors -> numpy -> paddle.Tensor
        with open(path, "rb") as f:
            data = f.read()

        flat = deserialize(data)
        state_dict = {}
        for k, v in flat:
            dtype = _TYPES[v["dtype"]]
            if v["dtype"] == "BF16":
                arr = paddle.to_tensor(np.frombuffer(v["data"], dtype=dtype).reshape(v["shape"]), dtype="bfloat16")
            else:
                arr = paddle.to_tensor(np.frombuffer(v["data"], dtype=dtype).reshape(v["shape"]))
            state_dict[k] = arr

>>>>>>> 28158b97
    return state_dict<|MERGE_RESOLUTION|>--- conflicted
+++ resolved
@@ -26,7 +26,6 @@
 from safetensors import deserialize
 
 from paddlenlp.utils.env import PYTORCH_WEIGHTS_NAME, SAFE_WEIGHTS_NAME
-from paddlenlp.utils.import_utils import is_torch_available
 
 MZ_ZIP_LOCAL_DIR_HEADER_SIZE = 30
 
@@ -237,32 +236,6 @@
         state_dict = unpickler_stage.load()
         torch_zip.close()
     elif path.endswith(SAFE_WEIGHTS_NAME) or os.path.split(path)[-1].startswith("model-"):
-<<<<<<< HEAD
-        # Check format of the archive
-        if is_torch_available():
-            with safe_open(path, framework="pt") as f:
-                metadata = f.metadata()
-            if metadata.get("format", "pt") not in ["pt"]:
-                raise OSError(
-                    f"You have open the `convert_from_torch` flag but the safetensors archive passed at {path} does not contain the 'pt' metadata."
-                )
-            state_dict = {}
-            with safe_open(path, framework="pt") as f:
-                for key in f.keys():
-                    weight = f.get_tensor(key)
-                    state_dict[key] = weight.numpy()
-        else:
-            with safe_open(path, framework="np") as f:
-                metadata = f.metadata()
-            if metadata.get("format", "pt") not in ["pt", "np"]:
-                raise OSError(
-                    f"You have open the `convert_from_torch` flag but the safetensors archive passed at {path} does not contain the 'pt' or 'np' metadata."
-                )
-            state_dict = {}
-            with safe_open(path, framework="np") as f:
-                for key in f.keys():
-                    state_dict[key] = f.get_tensor(key)
-=======
         # torch safetensors -> numpy -> paddle.Tensor
         with open(path, "rb") as f:
             data = f.read()
@@ -277,5 +250,4 @@
                 arr = paddle.to_tensor(np.frombuffer(v["data"], dtype=dtype).reshape(v["shape"]))
             state_dict[k] = arr
 
->>>>>>> 28158b97
     return state_dict