# Copyright (c) 2023 PaddlePaddle Authors. All Rights Reserved.
#
# Licensed under the Apache License, Version 2.0 (the "License");
# you may not use this file except in compliance with the License.
# You may obtain a copy of the License at
#
#     http://www.apache.org/licenses/LICENSE-2.0
#
# Unless required by applicable law or agreed to in writing, software
# distributed under the License is distributed on an "AS IS" BASIS,
# WITHOUT WARRANTIES OR CONDITIONS OF ANY KIND, either express or implied.
# See the License for the specific language governing permissions and
# limitations under the License.


from .configuration_utils import PretrainedConfig
from .model_utils import PretrainedModel, register_base_model
from .tokenizer_utils import (
    PretrainedTokenizer,
    BPETokenizer,
    tokenize_chinese_chars,
    is_chinese_char,
    AddedToken,
    normalize_chars,
    tokenize_special_chars,
    convert_to_unicode,
)
from .tokenizer_utils_fast import PretrainedTokenizerFast
from .processing_utils import ProcessorMixin
from .feature_extraction_utils import BatchFeature, FeatureExtractionMixin
from .image_processing_utils import ImageProcessingMixin
from .attention_utils import create_bigbird_rand_mask_idx_list

try:
    from paddle.distributed.fleet.utils.sequence_parallel_utils import (
        GatherOp,
        ScatterOp,
        AllGatherOp,
        ReduceScatterOp,
        ColumnSequenceParallelLinear,
        RowSequenceParallelLinear,
        mark_as_sequence_parallel_parameter,
        register_sequence_parallel_allreduce_hooks,
    )
except:
    pass
from .export import export_model

# isort: split
from .bert.modeling import *
from .bert.tokenizer import *
from .bert.configuration import *

# isort: split
from .gpt import *
from .roberta.modeling import *
from .roberta.tokenizer import *
from .roberta.configuration import *
from .electra.modeling import *
from .electra.tokenizer import *
from .electra.configuration import *
from .albert.configuration import *
from .albert.modeling import *
from .albert.tokenizer import *
from .bit.modeling import *
from .bit.configuration import *
from .bit.image_processing import *
from .bart.modeling import *
from .bart.tokenizer import *
from .bart.configuration import *
from .bert_japanese.tokenizer import *
from .bigbird.modeling import *
from .bigbird.configuration import *
from .bigbird.tokenizer import *
from .blenderbot.modeling import *
from .blenderbot.tokenizer import *
from .blenderbot.configuration import *
from .blenderbot_small.modeling import *
from .blenderbot_small.tokenizer import *
from .blenderbot_small.configuration import *
from .blip.modeling import *
from .blip.modeling_text import *
from .blip.configuration import *
from .blip.processing import *
from .blip.image_processing import *
from .chinesebert.configuration import *
from .chinesebert.modeling import *
from .chinesebert.tokenizer import *
from .convbert.configuration import *
from .convbert.modeling import *
from .convbert.tokenizer import *
from .ctrl.modeling import *
from .ctrl.tokenizer import *
from .ctrl.configuration import *
from .dpt.modeling import *
from .dpt.configuration import *
from .dpt.image_processing import *
from .distilbert.configuration import *
from .distilbert.modeling import *
from .distilbert.tokenizer import *
from .ernie.configuration import *
from .ernie.modeling import *
from .ernie.tokenizer import *
from .ernie_ctm.modeling import *
from .ernie_ctm.tokenizer import *
from .ernie_ctm.configuration import *
from .ernie_doc.modeling import *
from .ernie_doc.tokenizer import *
from .ernie_doc.configuration import *
from .ernie_gen.modeling import ErnieForGeneration
from .ernie_gram.modeling import *
from .ernie_gram.tokenizer import *
from .ernie_gram.configuration import *
from .ernie_layout.modeling import *
from .ernie_layout.tokenizer import *
from .ernie_layout.configuration import *
from .ernie_m.configuration import *
from .ernie_m.modeling import *
from .ernie_m.tokenizer import *
from .fnet.modeling import *
from .fnet.tokenizer import *
from .fnet.configuration import *
from .funnel.modeling import *
from .funnel.tokenizer import *
from .funnel.configuration import *
from .llama import *
from .layoutlm.configuration import *
from .layoutlm.modeling import *
from .layoutlm.tokenizer import *
from .layoutlmv2.modeling import *
from .layoutlmv2.tokenizer import *
from .layoutlmv2.configuration import *
from .layoutxlm.modeling import *
from .layoutxlm.tokenizer import *
from .layoutxlm.configuration import *
from .luke.modeling import *
from .luke.tokenizer import *
from .luke.configuration import *
from .mbart.modeling import *
from .mbart.tokenizer import *
from .mbart.configuration import *
from .megatronbert.modeling import *
from .megatronbert.tokenizer import *
from .megatronbert.configuration import *
from .prophetnet.modeling import *
from .prophetnet.tokenizer import *
from .prophetnet.configuration import *
from .mobilebert.configuration import *
from .mobilebert.modeling import *
from .mobilebert.tokenizer import *
from .mpnet.configuration import *
from .mpnet.modeling import *
from .mpnet.tokenizer import *
from .mt5.configuration import *
from .mt5.modeling import *
from .nezha.configuration import *
from .nezha.modeling import *
from .nezha.tokenizer import *
from .ppminilm.modeling import *
from .ppminilm.tokenizer import *
from .reformer.modeling import *
from .reformer.tokenizer import *
from .reformer.configuration import *
from .rembert.modeling import *
from .rembert.tokenizer import *
from .rembert.configuration import *
from .roformer.modeling import *
from .roformer.configuration import *
from .roformer.tokenizer import *
from .semantic_search.modeling import *
from .skep.configuration import *
from .skep.modeling import *
from .skep.tokenizer import *
from .squeezebert.modeling import *
from .squeezebert.tokenizer import *
from .squeezebert.configuration import *
from .t5.modeling import *
from .t5.tokenizer import *
from .t5.configuration import *
from .tinybert.configuration import *
from .tinybert.modeling import *
from .tinybert.tokenizer import *
from .transformer.modeling import *
from .unified_transformer.modeling import *
from .unified_transformer.tokenizer import *
from .unified_transformer.configuration import *
from .ernie_code.tokenizer import *
from .ernie_code.modeling import *
from .ernie_code.configuration import *
from .ernie_vil.configuration import *
from .ernie_vil.modeling import *
from .ernie_vil.feature_extraction import *
from .ernie_vil.tokenizer import *
from .ernie_vil.processing import *
from .ernie_vil.image_processing import *
from .unimo.modeling import *
from .unimo.tokenizer import *
from .unimo.configuration import *
from .xlnet.modeling import *
from .xlnet.tokenizer import *
from .xlnet.configuration import *
from .xlm.modeling import *
from .xlm.tokenizer import *
from .xlm.configuration import *
from .gau_alpha.modeling import *
from .gau_alpha.tokenizer import *
from .gau_alpha.configuration import *
from .gemma import *
from .roformerv2.modeling import *
from .roformerv2.tokenizer import *
from .roformerv2.configuration import *
from .optimization import *
from .opt.configuration import *
from .opt.modeling import *
from .auto.modeling import *
from .auto.tokenizer import *
from .auto.processing import *
from .auto.image_processing import *
from .auto.configuration import *
from .codegen.modeling import *
from .codegen.tokenizer import *
from .codegen.configuration import *
from .artist.modeling import *
from .artist.tokenizer import *
from .artist.configuration import *
from .dallebart.modeling import *
from .dallebart.tokenizer import *
from .dallebart.configuration import *
from .clip.modeling import *
from .clip.configuration import *
from .clip.feature_extraction import *
from .clip.tokenizer import *
from .clip.processing import *
from .clip.image_processing import *
from .chineseclip.modeling import *
from .chineseclip.configuration import *
from .chineseclip.feature_extraction import *
from .chineseclip.processing import *
from .chineseclip.image_processing import *
from .chineseclip.tokenizer import *
from .gptj.modeling import *
from .gptj.tokenizer import *
from .gptj.configuration import *
from .pegasus.modeling import *
from .pegasus.tokenizer import *
from .pegasus.configuration import *
from .glm.configuration import *
from .glm.modeling import *
from .glm.tokenizer import *
from .nystromformer.configuration import *
from .nystromformer.modeling import *
from .nystromformer.tokenizer import *
from .bloom.configuration import *
from .bloom.modeling import *
from .bloom.tokenizer import *
from .clipseg.configuration import *
from .clipseg.modeling import *
from .clipseg.processing import *
from .clipseg.image_processing import *
from .blip_2.modeling import *
from .blip_2.configuration import *
from .blip_2.processing import *
from .chatglm.configuration import *
from .chatglm.modeling import *
from .chatglm.tokenizer import *
from .chatglm_v2.configuration import *
from .chatglm_v2.modeling import *
from .chatglm_v2.tokenizer import *
from .speecht5.configuration import *
from .speecht5.modeling import *
from .speecht5.tokenizer import *
from .speecht5.processing import *
from .speecht5.feature_extraction import *
from .minigpt4.modeling import *
from .minigpt4.configuration import *
from .minigpt4.processing import *
from .minigpt4.image_processing import *
from .clap.configuration import *
from .clap.feature_extraction import *
from .clap.modeling import *
from .clap.processing import *
from .visualglm.modeling import *
from .visualglm.configuration import *
from .visualglm.processing import *
from .visualglm.image_processing import *
from .rw.modeling import *
from .rw.configuration import *
from .rw.tokenizer import *
from .mistral.modeling import *
from .mistral.configuration import *
from .qwen import *
from .mixtral.modeling import *
from .mixtral.configuration import *
from .deberta.modeling import *
from .deberta.tokenizer import *
from .deberta.configuration import *
from .deberta_v2.modeling import *
from .deberta_v2.tokenizer import *
from .deberta_v2.configuration import *
from .qwen2 import *
from .qwen2_moe import *
from .yuan import *
<<<<<<< HEAD
from .jamba.modeling import *
from .jamba.configuration import *
from .jamba.tokenizer import *
=======
from .mamba.configuration import *
from .mamba.modeling import *
from .mamba.tokenizer import *
>>>>>>> b08e4450
<|MERGE_RESOLUTION|>--- conflicted
+++ resolved
@@ -300,12 +300,9 @@
 from .qwen2 import *
 from .qwen2_moe import *
 from .yuan import *
-<<<<<<< HEAD
-from .jamba.modeling import *
-from .jamba.configuration import *
-from .jamba.tokenizer import *
-=======
 from .mamba.configuration import *
 from .mamba.modeling import *
 from .mamba.tokenizer import *
->>>>>>> b08e4450
+from .jamba.modeling import *
+from .jamba.configuration import *
+from .jamba.tokenizer import *