# Copyright (c) 2020 PaddlePaddle Authors. All Rights Reserved.
#
# Licensed under the Apache License, Version 2.0 (the "License");
# you may not use this file except in compliance with the License.
# You may obtain a copy of the License at
#
#     http://www.apache.org/licenses/LICENSE-2.0
#
# Unless required by applicable law or agreed to in writing, software
# distributed under the License is distributed on an "AS IS" BASIS,
# WITHOUT WARRANTIES OR CONDITIONS OF ANY KIND, either express or implied.
# See the License for the specific language governing permissions and
# limitations under the License.

from .model_utils import PretrainedModel, register_base_model
from .tokenizer_utils import PretrainedTokenizer, BPETokenizer, tokenize_chinese_chars, is_chinese_char, AddedToken, normalize_chars, tokenize_special_chars, convert_to_unicode
from .attention_utils import create_bigbird_rand_mask_idx_list
from .export import export_model

from .bert.modeling import *
from .bert.tokenizer import *
from .gpt.modeling import *
from .gpt.tokenizer import *
from .roberta.modeling import *
from .roberta.tokenizer import *
from .electra.modeling import *
from .electra.tokenizer import *
from .albert.modeling import *
from .albert.tokenizer import *
from .bart.modeling import *
from .bart.tokenizer import *
from .bert_japanese.tokenizer import *
from .bigbird.modeling import *
from .bigbird.tokenizer import *
from .blenderbot.modeling import *
from .blenderbot.tokenizer import *
from .blenderbot_small.modeling import *
from .blenderbot_small.tokenizer import *
from .chinesebert.modeling import *
from .chinesebert.tokenizer import *
from .convbert.modeling import *
from .convbert.tokenizer import *
from .ctrl.modeling import *
from .ctrl.tokenizer import *
from .distilbert.modeling import *
from .distilbert.tokenizer import *
from .ernie.modeling import *
from .ernie.tokenizer import *
from .ernie_ctm.modeling import *
from .ernie_ctm.tokenizer import *
from .ernie_doc.modeling import *
from .ernie_doc.tokenizer import *
from .ernie_gen.modeling import ErnieForGeneration
from .ernie_gram.modeling import *
from .ernie_gram.tokenizer import *
from .ernie_m.modeling import *
from .ernie_m.tokenizer import *
from .fnet.modeling import *
from .fnet.tokenizer import *
from .funnel.modeling import *
from .funnel.tokenizer import *
from .layoutlm.modeling import *
from .layoutlm.tokenizer import *
from .layoutlmv2.modeling import *
from .layoutlmv2.tokenizer import *
from .layoutxlm.modeling import *
from .layoutxlm.tokenizer import *
from .luke.modeling import *
from .luke.tokenizer import *
from .mbart.modeling import *
from .mbart.tokenizer import *
from .megatronbert.modeling import *
from .megatronbert.tokenizer import *
from .prophetnet.modeling import *
from .prophetnet.tokenizer import *
from .mobilebert.modeling import *
from .mobilebert.tokenizer import *
from .mpnet.modeling import *
from .mpnet.tokenizer import *
from .nezha.modeling import *
from .nezha.tokenizer import *
from .ppminilm.modeling import *
from .ppminilm.tokenizer import *
from .prophetnet.modeling import *
from .prophetnet.tokenizer import *
from .reformer.modeling import *
from .reformer.tokenizer import *
from .rembert.modeling import *
from .rembert.tokenizer import *
from .roformer.modeling import *
from .roformer.tokenizer import *
from .semantic_search.modeling import *
from .skep.modeling import *
from .skep.tokenizer import *
from .squeezebert.modeling import *
from .squeezebert.tokenizer import *
from .t5.modeling import *
from .t5.tokenizer import *
from .tinybert.modeling import *
from .tinybert.tokenizer import *
from .transformer.modeling import *
from .unified_transformer.modeling import *
from .unified_transformer.tokenizer import *
from .unimo.modeling import *
from .unimo.tokenizer import *
from .xlnet.modeling import *
from .xlnet.tokenizer import *
from .xlm.modeling import *
from .xlm.tokenizer import *
from .gau_alpha.modeling import *
from .gau_alpha.tokenizer import *
from .roformerv2.modeling import *
from .roformerv2.tokenizer import *
from .optimization import *
from .opt.modeling import *
from .auto.modeling import *
from .auto.tokenizer import *
from .codegen.modeling import *
from .codegen.tokenizer import *
from .artist.modeling import *
from .artist.tokenizer import *
from .dallebart.modeling import *
from .dallebart.tokenizer import *
<<<<<<< HEAD
from .clip.modeling import *
from .clip.feature_extraction import *
from .clip.tokenizer import *
from .clip.procesing import *
=======
from .gptj.modeling import *
from .gptj.tokenizer import *
>>>>>>> 53bdc2d4

# For faster tokenizer
from ..utils.import_utils import is_faster_tokenizer_available
if is_faster_tokenizer_available():
    from .bert.faster_tokenizer import *
    from .ernie.faster_tokenizer import *
    from .tinybert.faster_tokenizer import *<|MERGE_RESOLUTION|>--- conflicted
+++ resolved
@@ -121,15 +121,12 @@
 from .artist.tokenizer import *
 from .dallebart.modeling import *
 from .dallebart.tokenizer import *
-<<<<<<< HEAD
 from .clip.modeling import *
 from .clip.feature_extraction import *
 from .clip.tokenizer import *
 from .clip.procesing import *
-=======
 from .gptj.modeling import *
 from .gptj.tokenizer import *
->>>>>>> 53bdc2d4
 
 # For faster tokenizer
 from ..utils.import_utils import is_faster_tokenizer_available
