# Copyright (c) 2023 PaddlePaddle Authors. All Rights Reserved.
#
# Licensed under the Apache License, Version 2.0 (the "License");
# you may not use this file except in compliance with the License.
# You may obtain a copy of the License at
#
#     http://www.apache.org/licenses/LICENSE-2.0
#
# Unless required by applicable law or agreed to in writing, software
# distributed under the License is distributed on an "AS IS" BASIS,
# WITHOUT WARRANTIES OR CONDITIONS OF ANY KIND, either express or implied.
# See the License for the specific language governing permissions and
# limitations under the License.

import copy
import gc
import json
import multiprocessing
import os
import sys

import numpy as np
import paddle
import paddle.distributed as dist
from paddle.distributed import fleet
from tqdm.auto import tqdm

from paddlenlp.peft import LoRAModel, PrefixModelForCausalLM
from paddlenlp.trainer.trainer_utils import ExplicitEnum
from paddlenlp.trainer.utils.helper import distributed_file, distributed_isfile
from paddlenlp.transformers.model_utils import (
    PretrainedModel,
    _load_state_dict_into_model,
    faster_set_state_dict,
    get_parameter_dtype,
    load_state_dict,
    unwrap_model,
)
from paddlenlp.transformers.utils import (
    device_guard,
    dtype_byte_size,
    get_checkpoint_shard_files,
    is_safetensors_available,
)
from paddlenlp.utils.distributed import distributed_allgather, distributed_gather
from paddlenlp.utils.env import (
    LORA_WEIGHTS_NAME,
    PADDLE_MASTER_WEIGHTS_INDEX_NAME,
    PADDLE_MASTER_WEIGHTS_NAME,
    PADDLE_OPTIMIZER_INDEX_NAME,
    PADDLE_OPTIMIZER_NAME,
    PADDLE_PEFT_WEIGHTS_INDEX_NAME,
    PADDLE_WEIGHTS_INDEX_NAME,
    PADDLE_WEIGHTS_NAME,
    PAST_KEY_VALUES_FILE_NAME,
    PREFIX_WEIGHTS_NAME,
    SAFE_MASTER_WEIGHTS_INDEX_NAME,
    SAFE_MASTER_WEIGHTS_NAME,
    SAFE_OPTIMIZER_INDEX_NAME,
    SAFE_OPTIMIZER_NAME,
    SAFE_PEFT_WEIGHTS_INDEX_NAME,
    SAFE_PEFT_WEIGHTS_NAME,
    SAFE_WEIGHTS_INDEX_NAME,
    SAFE_WEIGHTS_NAME,
)
from paddlenlp.utils.log import logger
from paddlenlp.utils.nested import nested_copy, nested_copy_place
from paddlenlp.utils.tools import get_env_device

if is_safetensors_available():
    from safetensors.numpy import save_file as safe_save_file

    if sys.platform.startswith("win"):
        from safetensors import safe_open
    else:
        from paddlenlp.utils.safetensors import fast_safe_open as safe_open

FP32_MASTER = "fp32_master_0"
optimizer_scalar_name = [
    "beta1_pow_acc_0",
    "beta2_pow_acc_0",
]
optimizer_non_scaler_name = [
    "moment1_0",
    "moment2_0",
    "velocity_0",
]  # to be added


__all__ = [
    "load_unified_checkpoint",
    "save_unified_checkpoint",
    "load_unified_optimizer",
    "save_unified_optimizer",
]

async_save_queue = []


DEST_PLACE = paddle.CPUPlace()
if paddle.device.is_compiled_with_cuda():
    DEST_PLACE = paddle.CUDAPinnedPlace()


class UnifiedCheckpointOption(ExplicitEnum):
    """
    "- skip_save_model_weight: do not save model weights when the masters weight exist\n"
    "- master_weight_compatible: 1. if the master weights exist, only load when needed\n"
    "                            2. if master weights does not exist, convert model weights to master weights when needed\n"
    "- async_save: enable asynchronous saving checkpoints to disk\n"
    "- enable_all_options: enable all optimization configurations\n"
    """

    SKIP_SAVE_MODEL_WEIGHT = "skip_save_model_weight"
    MASTER_WEIGHT_COMPATIBLE = "master_weight_compatible"
    ASYNC_SAVE = "async_save"


def save_unified_checkpoint(args, model, optimizer, output_dir, safe_serialization=False):
    """save unified checkpoint

    Args:
        args (TrainingArguments): Training Arguments
        model (PretrainedModel): model to save
        output_dir (str): save dir
        safe_serialization (bool, optional): use safetensors. Defaults to False.

    Raises:
        ValueError: if model is not an instance of `PretrainedModel` and the model cannot be saved
    """

    if isinstance(model, PretrainedModel):
        model_to_save = model
    elif isinstance(unwrap_model(model), PretrainedModel):
        model_to_save = unwrap_model(model)
    elif isinstance(model, PrefixModelForCausalLM) or isinstance(model, LoRAModel):
        model_to_save = model
    else:
        raise ValueError("Unified checkpoint only supports PretrainedModel, LoRAModel and PrefixModelForCausalLM!")

    # Under non distributed environment.
    if paddle.distributed.get_world_size() <= 1:
        save_single_card_checkpoint(args, model_to_save, output_dir)
        return

    skip_save_model_weight = False
    if UnifiedCheckpointOption.SKIP_SAVE_MODEL_WEIGHT.value in args.unified_checkpoint_config:
        if is_need_master_weight(optimizer, is_fp16_or_bp16=(args.fp16 or args.bf16)):
            logger.info(
                f"With {UnifiedCheckpointOption.SKIP_SAVE_MODEL_WEIGHT.value}, skip the model checkpoint save."
                "The master weight will be loaded as model weights for next resumption."
            )
            # not save model weight, load from master weight
            skip_save_model_weight = True

    save_directory = output_dir
    os.makedirs(save_directory, exist_ok=True)

    # save model weights
    if not skip_save_model_weight:
        state_dict, shard_file, sharded_index = unified_checkpoint_into_shards(
            args, model_to_save, safe_serialization=safe_serialization
        )
        is_sync_save = True
        if "async_save" in args.unified_checkpoint_config:
            is_sync_save = False
        file_save_async_or_sync(
            state_dict, os.path.join(save_directory, shard_file), safe_serialization, is_sync=is_sync_save
        )

        if sharded_index is not None:
            if isinstance(model_to_save, LoRAModel) or isinstance(model_to_save, PrefixModelForCausalLM):
                index_name = SAFE_PEFT_WEIGHTS_INDEX_NAME if safe_serialization else PADDLE_PEFT_WEIGHTS_INDEX_NAME
            else:
                index_name = SAFE_WEIGHTS_INDEX_NAME if safe_serialization else PADDLE_WEIGHTS_INDEX_NAME
            path = os.path.join(output_dir, index_name)

            if args.should_save:
                with open(path, "w") as f:
                    json.dump(sharded_index, f, indent=4)

    if args.should_save:
        # Save prefix model past_key_values
        if isinstance(model_to_save, PrefixModelForCausalLM):
            save_prefix_past_key_value(model_to_save, save_directory)
            model_to_save.prefix_config.save_pretrained(save_directory)
        if isinstance(model_to_save, LoRAModel):
            model_to_save.lora_config.save_pretrained(save_directory)

    # save the config
    config_to_save = save_config(model_to_save)
    # Attach architecture to the config
    config_to_save.architectures = [model_to_save.__class__.__name__]
    if args.should_save:
        config_to_save.save_pretrained(save_directory)

    paddle.device.cuda.empty_cache()


def load_unified_checkpoint(args, model, optimizer, resume_from_checkpoint: str, safe_serialization=False) -> None:
    """Load potential model checkpoint

    Args:
        model (PretrainedModel): Your model to load
        resume_from_checkpoint (str): path of the checkpoint to load

    Returns:
        None
    """
    if paddle.distributed.get_world_size() <= 1:
        load_single_card_checkpoint(args, model, resume_from_checkpoint)
        return

    local_resume = check_unified_checkpoint(args, model, resume_from_checkpoint, safe_serialization)

    if not local_resume:
        logger.info("Begin to dynamically load unified checkpoint!")
        load_unified_checkpoint_dynamically(args, model, optimizer, resume_from_checkpoint, safe_serialization)
        return

    if args.dataset_rank == 0:
        load_unified_checkpoint_locally(args, model, resume_from_checkpoint, safe_serialization)


def load_unified_checkpoint_locally(args, model, resume_from_checkpoint: str, safe_serialization=False):
    """
    Only dataset_rank == 0 can enter this function.
    """
    index_filename = select_model_weight_index(args, model, resume_from_checkpoint, safe_serialization, local=True)

    resolved_archive_file, sharded_metadata = get_checkpoint_shard_files(
        pretrained_model_name_or_path=resume_from_checkpoint,
        index_filename=os.path.join(resume_from_checkpoint, index_filename),
    )
    loaded_keys = sharded_metadata["all_checkpoint_keys"]

    model_state_dict = get_expected_state_dict(model)
    expected_keys = set(list(model_state_dict.keys()))
    missing_keys = expected_keys - set(loaded_keys)

    use_fast_set = True
    if isinstance(model, LoRAModel) or isinstance(model, PrefixModelForCausalLM):
        use_fast_set = False

    if len(missing_keys) > 0:
        raise ValueError(f"missing_keys: {missing_keys}")

    def _remove_unused_keys(
        state_dict,
        model_state_dict,
    ):
        unused_keys = set(state_dict.keys()) - set(model_state_dict.keys())
        for unused_key in unused_keys:
            del state_dict[unused_key]
        return unused_keys

    # This should always be a list but, just to be sure.
    if not isinstance(resolved_archive_file, list):
        resolved_archive_file = [resolved_archive_file]

    error_msgs = []

    if len(resolved_archive_file) > 1:
        resolved_archive_file = tqdm(resolved_archive_file, desc="Loading checkpoint shards")

    for shard_file in resolved_archive_file:
        # TODO: check if  no expected_keys in shard_file, then don't load it
        if expected_keys.isdisjoint(sharded_metadata["file_map"][os.path.split(shard_file)[-1]]):
            continue

        pre_tensor_parallel_split = False
        if shard_file.endswith(".safetensors") and model.config.tensor_parallel_degree > 1:
            pre_tensor_parallel_split = True
            assert loaded_keys is not None, "loaded_keys is not None."
            if isinstance(model, LoRAModel) or isinstance(model, PrefixModelForCausalLM):
                tp_actions = model._get_tensor_parallel_convert_actions(
                    set(loaded_keys), is_split=True, ignore_error=True
                )
            else:
                tp_actions = model.get_tensor_parallel_convert_actions(model.config, loaded_keys, ignore_error=True)
        # Here we use expected_keys to optimize weights loading for pipeline model. Only works for safetensors
        state_dict = load_state_dict(
            shard_file, tp_actions if pre_tensor_parallel_split else None, expected_keys, device="expected"
        )

        if not pre_tensor_parallel_split:
            # Since we load all keys but we only need one of pipeline stages
            _ = _remove_unused_keys(state_dict, model_state_dict)

        if model.config.tensor_parallel_degree > 1 and not pre_tensor_parallel_split:
            logger.info("Converting state_dict to Tensor Parallel Format")
            # ignore error for multi shard, since only parts of data
            state_dict = model.convert_tensor_parallel(
                None, model.config, state_dict=state_dict, ignore_error=len(resolved_archive_file) > 1
            )

        if use_fast_set:
            error_msgs += faster_set_state_dict(model, state_dict, strict_dtype=False)
        else:
            error_msgs += _load_state_dict_into_model(model, state_dict, "")

        # force memory release
        del state_dict
        # gc.collect()

    if len(error_msgs) > 0:
        error_msg = "\n\t".join(error_msgs)
        if " but the expected shape is" in error_msg:
            error_msg += (
                "\n\tYou may consider adding `ignore_mismatched_sizes=True` in the model `from_pretrained` method."
            )
        raise RuntimeError(f"Error(s) in loading state_dict for {model.__class__.__name__}:\n\t{error_msg}")


def save_config(model_to_save):
    dtype = get_parameter_dtype(model_to_save)
    model_to_save.config.dtype = str(dtype).split(".")[1]
    config_to_save = copy.deepcopy(model_to_save.config)

    if config_to_save.tensor_parallel_degree > 1:
        # do we need to change?
        config_to_save.tensor_parallel_degree = 1

    return config_to_save


def unified_checkpoint_into_shards(
    args,
    model_to_save,
    safe_serialization=False,
):
    """Get state_dict and config to save

    Args:
        model_to_save (nn.Layer): model to, save
        safe_serialization (bool, optional): safe serialization using safetensors. Defaults to False.

    Returns:
        tuple: state_dict, config, shard_file: file name, sharded_index: map for weight to file name.
    """
    paddle.device.cuda.empty_cache()
    assert hasattr(model_to_save, "config")

    state_dict = get_expected_state_dict(model_to_save)
    all_filter_keys = filter_params(model_to_save, state_dict)

    config_to_save = copy.deepcopy(model_to_save.config)

    if config_to_save.tensor_parallel_degree > 1:
        if isinstance(model_to_save, LoRAModel) or isinstance(model_to_save, PrefixModelForCausalLM):
            tp_actions = model_to_save._get_tensor_parallel_convert_actions(
                all_filter_keys, is_split=False, ignore_error=True
            )
        else:
            tp_actions = model_to_save.get_tensor_parallel_convert_actions(
                model_to_save.config, state_dict.keys(), is_split=False, ignore_error=True
            )
        logger.info("Unified model tensor parallel weights in shards")
        state_dict = merge_tensor_parallel_with_shard(state_dict, tp_actions, all_filter_keys)

    # build index json file
    index_weight_file = {}
    total_size = 0
    if isinstance(model_to_save, LoRAModel):
        weights_name = SAFE_PEFT_WEIGHTS_NAME if safe_serialization else LORA_WEIGHTS_NAME
    elif isinstance(model_to_save, PrefixModelForCausalLM):
        weights_name = SAFE_PEFT_WEIGHTS_NAME if safe_serialization else PREFIX_WEIGHTS_NAME
    else:
        weights_name = SAFE_WEIGHTS_NAME if safe_serialization else PADDLE_WEIGHTS_NAME

    shard_file = get_sharded_file_name(args, weights_name)
    for key, weight in state_dict.items():
        index_weight_file[key] = shard_file
        total_size += weight.numel().item() * dtype_byte_size(weight.dtype)

    index_file_list, total_size_list = gather_sharded_object(index_weight_file, total_size)
    sharded_index = get_sharded_index(
        index_file_list,
        total_size_list,
    )
    if sharded_index is not None:
        if isinstance(model_to_save, LoRAModel):
            sharded_index["type"] = "lora"
        elif isinstance(model_to_save, PrefixModelForCausalLM):
            sharded_index["type"] = "ptuning"

    paddle.device.cuda.empty_cache()

    return state_dict, shard_file, sharded_index


def save_unified_optimizer(args, model, optimizer, output_dir, safe_serialization=False):
    """save unified optimizer

    Args:
        args (TrainingArguments): Training Arguments
        optimizer (Optimizer): optimizer to save
        output_dir (str): Save directory.
        safe_serialization (bool, optional): Whether to use safetensors. Defaults to False.

    """
    if paddle.distributed.get_world_size() <= 1:
        save_single_card_optimizer(args, model, optimizer, output_dir)
        return

    # Split into naive optimizer params and master weights.
    results = unified_optimizer_into_shards(args, model, optimizer, safe_serialization=safe_serialization)
    master_weight_state_dict = None
    if len(results) == 1:
        optim_state_dict, shard_optim_file, sharded_optim_index = results[0]
    else:
        optim_state_dict, shard_optim_file, sharded_optim_index = results[0]
        master_weight_state_dict, shard_master_weight_file, sharded_master_weight_index = results[1]

    paddle.device.cuda.empty_cache()

    save_directory = output_dir
    os.makedirs(save_directory, exist_ok=True)

    is_sync_save = True
    if "async_save" in args.unified_checkpoint_config:
        is_sync_save = False

    file_save_async_or_sync(
        optim_state_dict, os.path.join(save_directory, shard_optim_file), safe_serialization, is_sync=is_sync_save
    )
    if master_weight_state_dict is not None:
        file_save_async_or_sync(
            master_weight_state_dict,
            os.path.join(save_directory, shard_master_weight_file),
            safe_serialization,
            is_sync=is_sync_save,
        )

    if sharded_optim_index is not None:
        optimizer_index_name = SAFE_OPTIMIZER_INDEX_NAME if safe_serialization else PADDLE_OPTIMIZER_INDEX_NAME
        path = os.path.join(output_dir, optimizer_index_name)
        if args.should_save:
            with open(path, "w") as f:
                json.dump(sharded_optim_index, f, indent=4)

        master_weights_name = (
            SAFE_MASTER_WEIGHTS_INDEX_NAME if safe_serialization else PADDLE_MASTER_WEIGHTS_INDEX_NAME
        )
        if UnifiedCheckpointOption.SKIP_SAVE_MODEL_WEIGHT.value in args.unified_checkpoint_config:
            master_weights_name = SAFE_WEIGHTS_INDEX_NAME if safe_serialization else PADDLE_WEIGHTS_INDEX_NAME
        master_path = os.path.join(output_dir, master_weights_name)
        if master_weight_state_dict is not None:
            if args.should_save:
                with open(master_path, "w") as f:
                    json.dump(sharded_master_weight_index, f, indent=4)


def load_unified_optimizer(args, model, optimizer, resume_from_checkpoint, safe_serialization=False):
    """Load potential model checkpoint

    Args:
        model (PretrainedModel): Your model to load
        resume_from_checkpoint (str): path of the checkpoint to load

    Returns:
        None
    """

    if paddle.distributed.get_world_size() <= 1:
        optim_state_dict = load_single_card_optimizer(args, model, optimizer, resume_from_checkpoint)
        return optim_state_dict

    local_resume = check_unified_optimizer(args, model, optimizer, resume_from_checkpoint, safe_serialization)
    if not local_resume:
        logger.info("Begin to dynamically load unified optimizer!")
        returned_optim_state_dict = load_unified_optimizer_dynamically(
            args, model, optimizer, resume_from_checkpoint, safe_serialization
        )
        return returned_optim_state_dict

    if args.data_parallel_rank == 0:
        returned_optim_state_dict = load_unified_optimizer_locally(
            args, model, optimizer, resume_from_checkpoint, safe_serialization
        )
        return returned_optim_state_dict
    return None


def load_unified_optimizer_locally(args, model, optimizer, resume_from_checkpoint, safe_serialization=False):
    # init and get optimizer LR_Scheduler
    returned_optim_state_dict = nested_copy(optimizer.state_dict())

    if not safe_serialization:
        index_filename, index_filename_master_weights = (
            PADDLE_OPTIMIZER_INDEX_NAME,
            PADDLE_MASTER_WEIGHTS_INDEX_NAME,
        )
    else:
        index_filename, index_filename_master_weights = SAFE_OPTIMIZER_INDEX_NAME, SAFE_MASTER_WEIGHTS_INDEX_NAME

    resolved_archive_file, sharded_metadata = get_optimizer_shard_files(
        optimizer_path=resume_from_checkpoint,
        index_filename=os.path.join(resume_from_checkpoint, index_filename),
    )
    has_master_weights = True if sharded_metadata["master_weights"] else False

    model_state_dict = get_expected_state_dict(model)
    model_keys = list(model_state_dict.keys())
    struct2static_name_mappings = {k: v.name for k, v in model_state_dict.items()}  # get optimizer param mappings

    expected_keys = get_expected_keys(sharded_metadata, model, optimizer)

    # This should always be a list but, just to be sure.
    if not isinstance(resolved_archive_file, list):
        resolved_archive_file = [resolved_archive_file]

    if len(resolved_archive_file) > 1:
        resolved_archive_file = tqdm(resolved_archive_file, desc="Loading optimizer shards")

    # update has_master_weights and index_filename_master_weights
    # 1. if the master weight exists, only has_master_weights is set True and loaded when needed
    # 2. if master weight does not exist, convert model weight to master weight when needed
    has_master_weights, index_filename_master_weights = update_master_weight_status(
        args, optimizer, has_master_weights, safe_serialization
    )

    if has_master_weights:
        returned_optim_state_dict["master_weights"] = {}

        resolved_archive_file_mw, sharded_metadata_mw = get_optimizer_shard_files(
            optimizer_path=resume_from_checkpoint,
            index_filename=os.path.join(resume_from_checkpoint, index_filename_master_weights),
        )

        expected_keys_mw = get_expected_keys(sharded_metadata_mw, model, optimizer)
        if not isinstance(resolved_archive_file_mw, list):
            resolved_archive_file_mw = [resolved_archive_file_mw]
        if len(resolved_archive_file_mw) > 1:
            resolved_archive_file_mw = tqdm(resolved_archive_file_mw, desc="Loading master weights shards")

    def load_resolved_archive_file(resolved_archive_file, sharded_metadata, expected_keys, is_master_weights=False):
        returned_state_dict = {}
        # load optimizer
        for shard_file in resolved_archive_file:
            # TODO: check if no expected_keys in shard_file, then don't load it
            if expected_keys.isdisjoint(sharded_metadata["file_map"][os.path.split(shard_file)[-1]]):
                continue

            if shard_file.endswith(".safetensors"):
                # assert model_keys is not None, "model_keys is None." TODO: correct the assert
                if model.config.tensor_parallel_degree > 1:
                    if isinstance(model, LoRAModel) or isinstance(model, PrefixModelForCausalLM):
                        tp_actions = model._get_tensor_parallel_convert_actions(
                            model_keys, is_split=True, ignore_error=True
                        )
                    else:
                        tp_actions = model.get_tensor_parallel_convert_actions(
                            model.config, model_keys, ignore_error=True
                        )
                    if not is_master_weights:
                        tp_actions = mapping_optimizer_tp_actions(tp_actions, expected_keys)

                    # Here we use expected_keys to optimize weights loading for pipeline model. Only works for safetensors
                    state_dict = load_state_dict(shard_file, tp_actions, expected_keys, device="expected")
                else:
                    # for pipeline model, we don't need to use tp_actions
                    state_dict = load_state_dict(shard_file, None, expected_keys, device="expected")

            returned_state_dict.update(state_dict)
            # force memory release
            del state_dict
            gc.collect()
        return returned_state_dict

    state_dict_optim = load_resolved_archive_file(resolved_archive_file, sharded_metadata, expected_keys)
    if has_master_weights:
        state_dict_master_weight = load_resolved_archive_file(
            resolved_archive_file_mw, sharded_metadata_mw, expected_keys_mw, is_master_weights=True
        )
    # rename optimizer param
    for key in list(state_dict_optim.keys()):
        key_name = key.split("/")
        static_name = struct2static_name_mappings[key_name[0]]
        if has_master_weights:
            key_name = "_".join([static_name, FP32_MASTER, key_name[1]])
        else:
            key_name = "_".join([static_name, key_name[1]])
        returned_optim_state_dict[key_name] = state_dict_optim.pop(key)
        returned_optim_state_dict[key_name].name = key_name

    if has_master_weights:
        for key in list(state_dict_master_weight.keys()):
            static_name = struct2static_name_mappings[key]
            returned_optim_state_dict["master_weights"][static_name] = state_dict_master_weight.pop(key)
            returned_optim_state_dict["master_weights"][static_name].name = "_".join([static_name, FP32_MASTER])

    returned_optim_state_dict = nested_copy_place(
        returned_optim_state_dict, place=paddle.framework._current_expected_place()
    )

    return returned_optim_state_dict


def unified_optimizer_into_shards(
    args,
    model,
    optimizer,
    safe_serialization=False,
):
    """Get optimizer state dict and master weight state dict.

    Args:
        optimizer (Optimizer): optimizer to save.
        safe_serialization (bool, optional): safe serialization using safetensors. Defaults to False.
    """
    paddle.device.cuda.empty_cache()
    optim_state_dict = nested_copy(optimizer.state_dict())
    master_weights = None
    if "master_weights" in optim_state_dict.keys():
        master_weights = optim_state_dict["master_weights"]
        optim_state_dict.pop("master_weights")
    if "LR_Scheduler" in optim_state_dict.keys():
        optim_state_dict.pop("LR_Scheduler")

    # gather global master_weights status.
    global_master_weights = reduce_master_weights_status(master_weights is not None)
    if master_weights is None and global_master_weights:
        master_weights = {}

    # get optimizer param mappings
    static2struct_name_mappings = {}
    state_dict = get_expected_state_dict(model)
    for k, v in state_dict.items():
        static2struct_name_mappings[v.name] = k

    # rename optimizer param
    for key in list(optim_state_dict.keys()):
        static_name, type_name = generate_base_static_name(key)
        new_name = static2struct_name_mappings[static_name] + "/" + type_name
        optim_state_dict[new_name] = optim_state_dict.pop(key)
    if master_weights is not None:
        for key in list(master_weights.keys()):
            master_weights[static2struct_name_mappings[key]] = master_weights.pop(key)

    # filter optimizer param
    if master_weights is not None:
        filter_master_keys = filter_params(model, master_weights, is_optimizer=True)
    filter_optim_keys = filter_params(model, optim_state_dict, is_optimizer=True)

    tp_group = fleet.get_hybrid_communicate_group().get_model_parallel_group()
    tp_size = tp_group.nranks

    if tp_size > 1:
        # get tp_actions
        model_keys = []
        for key in optim_state_dict.keys():
            base_model_key = key.split("/")[0]
            if base_model_key not in model_keys:
                model_keys.append(base_model_key)
        if isinstance(model, LoRAModel) or isinstance(model, PrefixModelForCausalLM):
            tp_actions = model._get_tensor_parallel_convert_actions(model_keys, is_split=False, ignore_error=True)
        else:
            tp_actions = model.get_tensor_parallel_convert_actions(
                model.config, model_keys, is_split=False, ignore_error=True
            )
        logger.info("Unified optimizer tensor parallel in shards")
        optim_state_dict = merge_tensor_parallel_for_optimizer(
            optim_state_dict,
            tp_actions,
            filter_optim_keys,
        )
        paddle.device.cuda.empty_cache()

        if master_weights is not None:
            logger.info("Unified master weight tensor parallel in shards")
            master_weights = merge_tensor_parallel_for_optimizer(
                master_weights,
                tp_actions,
                filter_master_keys,
            )
            paddle.device.cuda.empty_cache()

    # build index json file
    index_optimizer_file, index_master_weight_file = {}, {}
    total_optim_size, total_master_weight_size = 0, 0
    optimizer_name = SAFE_OPTIMIZER_NAME if safe_serialization else PADDLE_OPTIMIZER_NAME
    master_weights_name = SAFE_MASTER_WEIGHTS_NAME if safe_serialization else PADDLE_MASTER_WEIGHTS_NAME
    if UnifiedCheckpointOption.SKIP_SAVE_MODEL_WEIGHT.value in args.unified_checkpoint_config:
        master_weights_name = SAFE_WEIGHTS_NAME if safe_serialization else PADDLE_WEIGHTS_NAME
    shard_optimizer_file = get_sharded_file_name(args, optimizer_name, is_optimizer=True)
    shard_master_weight_file = get_sharded_file_name(args, master_weights_name, is_optimizer=True)

    for key, weight in optim_state_dict.items():
        index_optimizer_file[key] = shard_optimizer_file
        total_optim_size += weight.numel().item() * dtype_byte_size(weight.dtype)

    if master_weights is not None:
        for key, weight in master_weights.items():
            index_master_weight_file[key] = shard_master_weight_file
            total_master_weight_size += weight.numel().item() * dtype_byte_size(weight.dtype)

    index_optimizer_filelist, total_optim_size_list = gather_sharded_object(
        index_optimizer_file, total_optim_size, is_optimizer=True
    )
    sharded_optim_index = get_sharded_index(index_optimizer_filelist, total_optim_size_list)
    if master_weights is not None:
        index_master_weight_filelist, total_master_weight_size_list = gather_sharded_object(
            index_master_weight_file, total_master_weight_size, is_optimizer=True
        )
        sharded_master_weight_index = get_sharded_index(index_master_weight_filelist, total_master_weight_size_list)

    if sharded_optim_index is not None:
        if master_weights is not None:
            sharded_optim_index["master_weights"] = True
        else:
            sharded_optim_index["master_weights"] = False

    paddle.device.cuda.empty_cache()
    if master_weights is None:
        return [(optim_state_dict, shard_optimizer_file, sharded_optim_index)]
    else:
        return [
            (optim_state_dict, shard_optimizer_file, sharded_optim_index),
            (master_weights, shard_master_weight_file, sharded_master_weight_index),
        ]


def check_unified_checkpoint(args, model, resume_from_checkpoint, safe_serialization=False):
    index_filename = select_model_weight_index(args, model, resume_from_checkpoint, safe_serialization, local=False)
    index_filename = os.path.join(resume_from_checkpoint, index_filename)
    # Find index json file and distribute this file in global group.
    if distributed_isfile(index_filename):
        distributed_file(index_filename)
    else:
        raise Exception(
            f"Sorry, we can not find {index_filename}. This file should be appear at least on one machine."
        )

    with open(index_filename, "r") as f:
        index = json.loads(f.read())
    all_weight_filenames = sorted(set(index["weight_map"].values()))

    # Get existed weight file list on current machine.
    existed_filelist = []
    existed_files = []
    for filename in os.listdir(resume_from_checkpoint):
        if filename in all_weight_filenames:
            existed_files.append(filename)

    # Gather all the existed files in global group.
    dist.all_gather_object(existed_filelist, existed_files)
    flatten_existed_filelist = flatten_list(existed_filelist)
    diff_filelist = list(set(all_weight_filenames).difference(set(flatten_existed_filelist)))
    if len(diff_filelist) != 0:
        raise Exception(f"Sorry, the weight file list on the machines is not complete!, missing {diff_filelist}")

    # To decide whether to load the checkpoint locally, or need to dynamically send tensors across machines.
    local_resume = True
    if args.dataset_rank == 0:
        hcg = fleet.get_hybrid_communicate_group()
        tp_group = hcg.get_model_parallel_group()
        pp_group = hcg.get_pipe_parallel_group()

        need_files = set()
        state_dict = get_expected_state_dict(model)
        for key in state_dict.keys():
            filename = index["weight_map"][key]
            need_files.add(filename)
        diff_filelist = list(need_files.difference(set(existed_files)))
        num_diff = paddle.to_tensor([len(diff_filelist)])
        if tp_group.nranks > 1:
            dist.all_reduce(num_diff, op=dist.ReduceOp.MAX, group=tp_group)
        if pp_group.nranks > 1:
            dist.all_reduce(num_diff, op=dist.ReduceOp.MAX, group=pp_group)
        if num_diff.item() == 0:
            local_resume = True
        else:
            local_resume = False
    local_resume = paddle.to_tensor([local_resume])
    dist.all_reduce(local_resume, op=dist.ReduceOp.PROD)
    local_resume = local_resume.item()
    return local_resume


def check_unified_optimizer(args, model, optimizer, resume_from_checkpoint, safe_serialization=False):
    if not safe_serialization:
        index_filename, index_filename_master_weights = PADDLE_OPTIMIZER_INDEX_NAME, PADDLE_MASTER_WEIGHTS_INDEX_NAME
    else:
        index_filename, index_filename_master_weights = SAFE_OPTIMIZER_INDEX_NAME, SAFE_MASTER_WEIGHTS_INDEX_NAME
    index_filename = os.path.join(resume_from_checkpoint, index_filename)
    index_filename_master_weights = os.path.join(resume_from_checkpoint, index_filename_master_weights)

    # Find index json file and distribute the file in global group.
    if distributed_isfile(index_filename):
        distributed_file(index_filename)
    else:
        raise Exception(
            f"Sorry, we can not find {index_filename}. This file should be appear at least on one machine."
        )

    with open(index_filename, "r") as f:
        index = json.loads(f.read())
    all_optimizer_filenames = sorted(set(index["weight_map"].values()))

    has_master_weights = index["master_weights"]
    # update has_master_weights and index_filename_master_weights
    # 1. if the master weight exists, only has_master_weights is set True and loaded when needed
    # 2. if master weight does not exist, convert model weight to master weight when needed
    has_master_weights, index_filename_master_weights = update_master_weight_status(
        args, optimizer, has_master_weights, safe_serialization
    )
    if has_master_weights:
        index_filename_master_weights = os.path.join(resume_from_checkpoint, index_filename_master_weights)
        if distributed_isfile(index_filename_master_weights):
            distributed_file(index_filename_master_weights)
        else:
            raise Exception(
                f"Sorry, we can not find {index_filename_master_weights}. This file should be appear at least on one machine."
            )
        with open(index_filename_master_weights, "r") as f:
            index_mw = json.loads(f.read())
        all_mw_filenames = sorted(set(index_mw["weight_map"].values()))

    hcg = fleet.get_hybrid_communicate_group()
    tp_group = hcg.get_model_parallel_group()
    pp_group = hcg.get_pipe_parallel_group()
    sharding_group = hcg.get_sharding_parallel_group()
    sharding_rank = sharding_group.rank
    struct2static_name_mappings = {k: v.name for k, v in model.state_dict().items()}
    if sharding_group.nranks > 1:
        param2rank = optimizer._param2rank

    def check_complete(all_filenames):
        # Check whether the checkpoint files on machines are complete. If not complete, raise Exception.
        existed_filelist = []
        existed_files = []
        for filename in os.listdir(resume_from_checkpoint):
            if filename in all_filenames:
                existed_files.append(filename)

        dist.all_gather_object(existed_filelist, existed_files)
        flatten_existed_filelist = flatten_list(existed_filelist)
        diff_filelist = list(set(all_filenames).difference(set(flatten_existed_filelist)))
        if len(diff_filelist) != 0:
            raise Exception(
                f"Sorry, the optimizer file list on `data_parallel_rank==0` machines is not complete!, missing {diff_filelist}"
            )
        return existed_files

    def check_dynamic_load(args, weight_map, existed_files, is_master_weights=False, typename_set=None):
        # To decide whether to load the checkpoint locally, or need to dynamically distribute the checkpoint.
        local_resume = True
        if args.data_parallel_rank == 0:
            need_files = set()
            state_dict = get_expected_state_dict(model)
            for key in state_dict.keys():
                if sharding_group.nranks > 1:
                    static_name = struct2static_name_mappings.get(key, None)
                    param_rank = param2rank.get(static_name, None)
                    if param_rank != sharding_rank:
                        continue

                if not is_master_weights:
                    for type_name in typename_set:
                        type_key = key + "/" + type_name
                        filename = weight_map[type_key]
                        need_files.add(filename)
                else:
                    filename = weight_map[key]
                    need_files.add(filename)

            diff_filelist = list(need_files.difference(set(existed_files)))
            num_diff = paddle.to_tensor([len(diff_filelist)])
            if tp_group.nranks > 1:
                dist.all_reduce(num_diff, op=dist.ReduceOp.MAX, group=tp_group)
            if pp_group.nranks > 1:
                dist.all_reduce(num_diff, op=dist.ReduceOp.MAX, group=pp_group)
            if sharding_group.nranks > 1:
                dist.all_reduce(num_diff, op=dist.ReduceOp.MAX, group=sharding_group)

            if num_diff.item() == 0:
                local_resume = True
            else:
                local_resume = False
        local_resume = paddle.to_tensor([local_resume])
        dist.all_reduce(local_resume, op=dist.ReduceOp.PROD)
        return local_resume.item()

    # check whether the optimizer checkpoint files are complete.
    existed_files = check_complete(all_optimizer_filenames)
    if has_master_weights:
        existed_files_mw = check_complete(all_mw_filenames)
    # get optimizer's param type name, like moment1_0.
    typename_set = set()
    for key in index["weight_map"].keys():
        _, typename = key.split("/")
        typename_set.add(typename)
    local_resume = check_dynamic_load(
        args, index["weight_map"], existed_files, is_master_weights=False, typename_set=typename_set
    )
    local_resume_rw = True
    if has_master_weights:
        local_resume_rw = check_dynamic_load(args, index_mw["weight_map"], existed_files_mw, is_master_weights=True)
    return local_resume & local_resume_rw


def save_single_card_checkpoint(args, model_to_save, output_dir):
    """Save checkpoint for non-distributed environment."""

    state_dict = get_expected_state_dict(model_to_save)
    if isinstance(model_to_save, LoRAModel) or isinstance(model_to_save, PrefixModelForCausalLM):
        weight_filename = "peft_model-00001-of-00001.safetensors"
        index_filename = SAFE_PEFT_WEIGHTS_INDEX_NAME
    else:
        weight_filename = "model-00001-of-00001.safetensors"
        index_filename = SAFE_WEIGHTS_INDEX_NAME
    # get index json
    index_weight_file = {}
    total_size = 0
    for key, weight in state_dict.items():
        index_weight_file[key] = weight_filename
        total_size += weight.numel().item() * dtype_byte_size(weight.dtype)
    sharded_index_json = {}
    sharded_index_json["metadata"] = {"total_size": total_size}
    sharded_index_json["weight_map"] = index_weight_file
    if isinstance(model_to_save, LoRAModel):
        sharded_index_json["type"] = "lora"
    elif isinstance(model_to_save, PrefixModelForCausalLM):
        sharded_index_json["type"] = "ptuning"

    os.makedirs(output_dir, exist_ok=True)
    path = os.path.join(output_dir, index_filename)
    with open(path, "w") as f:
        json.dump(sharded_index_json, f, indent=4)

    # save checkpoint
    file_save_async_or_sync(state_dict, os.path.join(output_dir, weight_filename), safe_serialization=True)

    if isinstance(model_to_save, PrefixModelForCausalLM):
        save_prefix_past_key_value(model_to_save, output_dir)
        model_to_save.prefix_config.save_pretrained(output_dir)
    if isinstance(model_to_save, LoRAModel):
        model_to_save.lora_config.save_pretrained(output_dir)

    config_to_save = save_config(model_to_save)
    config_to_save.architectures = [model_to_save.__class__.__name__]
    config_to_save.save_pretrained(output_dir)


def save_single_card_optimizer(args, model, optimizer, output_dir):
    """ "Save optimizer for non-distributed environment."""
    # Split into optimizer params and master weights.
    optim_state_dict = nested_copy(optimizer.state_dict())
    master_weights = None
    if "master_weights" in optim_state_dict.keys():
        master_weights = optim_state_dict.pop("master_weights")
    if "LR_Scheduler" in optim_state_dict.keys():
        optim_state_dict.pop("LR_Scheduler")

    static2struct_name_mappings = {}
    state_dict = get_expected_state_dict(model)
    for k, v in state_dict.items():
        static2struct_name_mappings[v.name] = k

    # rename optimizer param
    for key in list(optim_state_dict.keys()):
        static_name, type_name = generate_base_static_name(key)
        new_name = static2struct_name_mappings[static_name] + "/" + type_name
        optim_state_dict[new_name] = optim_state_dict.pop(key)
    if master_weights is not None:
        for key in list(master_weights.keys()):
            master_weights[static2struct_name_mappings[key]] = master_weights.pop(key)

    # save index json
    index_optimizer_file, index_master_weight_file = {}, {}
    total_optim_size, total_master_weight_size = 0, 0
    for key, weight in optim_state_dict.items():
        index_optimizer_file[key] = "optimizer-00001-of-00001.safetensors"
        total_optim_size += weight.numel().item() * dtype_byte_size(weight.dtype)
    if master_weights is not None:
        for key, weight in master_weights.items():
            index_master_weight_file[key] = "master_weights-00001-of-00001.safetensors"
            total_master_weight_size += weight.numel().item() * dtype_byte_size(weight.dtype)
    path = os.path.join(output_dir, SAFE_OPTIMIZER_INDEX_NAME)
    master_path = os.path.join(output_dir, SAFE_MASTER_WEIGHTS_INDEX_NAME)
    with open(path, "w") as f:
        has_master_weights = master_weights is not None
        json.dump(
            {
                "metadata": {"total_size": total_optim_size},
                "weight_map": index_optimizer_file,
                "master_weights": has_master_weights,
            },
            f,
            indent=4,
        )
    if master_weights is not None:
        with open(master_path, "w") as f:
            json.dump(
                {"metadata": {"total_size": total_master_weight_size}, "weight_map": index_master_weight_file},
                f,
                indent=4,
            )

    # save optimizer state dict
    file_save_async_or_sync(
        optim_state_dict, os.path.join(output_dir, "optimizer-00001-of-00001.safetensors"), safe_serialization=True
    )
    if master_weights is not None:
        file_save_async_or_sync(
            master_weights,
            os.path.join(output_dir, "master_weights-00001-of-00001.safetensors"),
            safe_serialization=True,
        )


def save_prefix_past_key_value(model_to_save, save_directory):
    past_key_value = model_to_save.prefix_encoder(model_to_save.prefix_tokens.unsqueeze(0).expand([1, -1]))
    past_key_value = past_key_value.reshape(
        [
            model_to_save.prefix_config.num_prefix_tokens,
            2,
            model_to_save.prefix_config.num_hidden_layers,
            model_to_save.num_heads,
            model_to_save.head_dim,
        ]
    )
    past_key_value = paddle.transpose(past_key_value, perm=[2, 1, 3, 0, 4]).cpu().numpy()
    model_to_save.prefix_config.save_pretrained(save_directory)
    np.save(os.path.join(save_directory, PAST_KEY_VALUES_FILE_NAME), past_key_value)


def get_expected_state_dict(model_to_save):
    if isinstance(model_to_save, PretrainedModel):
        state_dict = model_to_save.state_dict()
        if (
<<<<<<< HEAD
            model_to_save.config.tie_word_embeddings
=======
            hasattr(model_to_save.config, "tie_word_embeddings")
            and model_to_save.config.tie_word_embeddings
>>>>>>> dbf395f8
            and hasattr(model_to_save, "_tied_weights_keys")
            and model_to_save._tied_weights_keys is not None
        ):
            for key in model_to_save._tied_weights_keys:
                if key in state_dict:
                    state_dict.pop(key)
    elif isinstance(model_to_save, LoRAModel):
        state_dict = model_to_save.get_trainable_state_dict()
    elif isinstance(model_to_save, PrefixModelForCausalLM):
        state_dict = model_to_save.prefix_encoder.state_dict()

    return state_dict


def create_dispatch_table(args, model, file_keyname_mappings, file_machine_mappings, resume_from_checkpoint):
    """Create dispatch table for dynamically loading state dict.

    Args:
        args
    """

    hcg = fleet.get_hybrid_communicate_group()
    tp_group = hcg.get_model_parallel_group()
    tp_rank = tp_group.rank

    # Create tensor receive table, contains {"key0": [global_rank, tp_rank], "key1": [global_rank, tp_rank]}
    dispatch_list = []
    recv_table = {}
    if args.dataset_rank == 0:
        state_dict = get_expected_state_dict(model)
        for (k, v) in state_dict.items():
            if hasattr(v, "is_distributed") and v.is_distributed:
                recv_table[k] = [(dist.get_rank(), tp_rank)]
            else:
                recv_table[k] = [(dist.get_rank(), -1)]

    # Gather receive table in global group.
    dist.all_gather_object(dispatch_list, recv_table)
    recv_table = {}
    for dl in dispatch_list:
        for key, value in dl.items():
            if key not in recv_table:
                recv_table[key] = value
            else:
                recv_table[key] += value

    # Create send table, to decide which worker to send the key. Contains {"key0:" global_rank, "key1": global_rank, ...}
    send_table = create_send_table(file_keyname_mappings, file_machine_mappings)

    return send_table, recv_table


def create_optimizer_dispatch_table(
    args,
    model,
    optimizer,
    file_keyname_mappings,
    file_machine_mappings,
    resume_from_checkpoint,
    struct2static_name_mappings,
    is_master_weights=False,
    typename_set=None,
):
    hcg = fleet.get_hybrid_communicate_group()
    tp_group = hcg.get_model_parallel_group()
    sharding_group = hcg.get_sharding_parallel_group()
    sharding_rank = sharding_group.rank
    if sharding_group.nranks > 1:
        param2rank = optimizer._param2rank
    tp_rank = tp_group.rank

    # Create receive table, contains {"param_key0": [global_rank, tp_rank], "param_key1": [global_rank, tp_rank]}
    dispatch_list = []
    recv_table = {}
    if args.data_parallel_rank == 0:
        state_dict = get_expected_state_dict(model)
        for (k, v) in state_dict.items():
            if sharding_group.nranks > 1:
                static_name = struct2static_name_mappings[k]
                param_rank = param2rank.get(static_name, None)
                if param_rank != sharding_rank:
                    continue
            if is_master_weights:
                if hasattr(v, "is_distributed") and v.is_distributed:
                    recv_table[k] = [(dist.get_rank(), tp_rank)]
                else:
                    recv_table[k] = [(dist.get_rank(), -1)]
            else:
                for typename in typename_set:
                    type_key = k + "/" + typename
                    if typename in optimizer_non_scaler_name:
                        if hasattr(v, "is_distributed") and v.is_distributed:
                            recv_table[type_key] = [(dist.get_rank(), tp_rank)]
                        else:
                            recv_table[type_key] = [(dist.get_rank(), -1)]
                    else:
                        recv_table[type_key] = [(dist.get_rank(), -1)]

    dist.all_gather_object(dispatch_list, recv_table)
    recv_table = {}
    for dl in dispatch_list:
        for k, v in dl.items():
            if k not in recv_table:
                recv_table[k] = v
            else:
                recv_table[k] += v

    # Create send table, to decide which worker to send the key. Contains {"param_key0:" 0, "param_key1": 1, ...}
    send_table = create_send_table(file_keyname_mappings, file_machine_mappings)
    return send_table, recv_table


def load_unified_checkpoint_dynamically(args, model, optimizer, resume_from_checkpoint, safe_serialization=False):
    index_filename = select_model_weight_index(args, model, resume_from_checkpoint, safe_serialization, local=False)
    index_filename = os.path.join(resume_from_checkpoint, index_filename)

    with open(index_filename, "r") as f:
        index = json.loads(f.read())

    # `file_keyname_mappings` indicates which keys each file contains. For example, {"model-00001-of-00002.safetensors": ["llama.embed_tokens.weight", "llama.layers.0.self_attn.q_proj.weight", ...]}
    # `file_machine_mappings` indicates the machine where the files appear. For example, {"model-00001-of-00002.safetensors": [machine_0, machine_1], "model-00002-of-00002.safetensors": [machine_0]}
    file_keyname_mappings, file_machine_mappings = get_file_mappings(index, resume_from_checkpoint)

    logger.debug("Creating dispatch table for unified checkpoint load ...")
    # Get send_table and recv_table. The send table indicates which workers are responsible for sending tensors, and the recv table indicates which workers should receive the tensors.
    send_table, recv_table = create_dispatch_table(
        args, model, file_keyname_mappings, file_machine_mappings, resume_from_checkpoint
    )

    # Get all the keys that are splited by tensor parallelism.
    all_tp_keys = set()
    for k, v in recv_table.items():
        if v[0][1] != -1:
            all_tp_keys.add(k)

    config_revise = copy.deepcopy(model.config)
    config_revise.tensor_parallel_rank = None
    if len(all_tp_keys) == 0:
        tp_actions = {}
    else:
        # Get corresponding tensor parallel actions.
        if isinstance(model, LoRAModel) or isinstance(model, PrefixModelForCausalLM):
            tp_actions = model._get_tensor_parallel_convert_actions(
                set(all_tp_keys), is_split=True, ignore_error=True, config=config_revise
            )
        else:
            tp_actions = model.get_tensor_parallel_convert_actions(config_revise, all_tp_keys, ignore_error=True)

    logger.debug("Distributed send recv for state dict load ...")
    # Distribute the checkpoint tensor dynamically, using the `send_table` and `recv_table` we create before.
    state_dict = distributed_send_recv(
        config_revise,
        get_expected_state_dict(model),
        tp_actions,
        send_table,
        recv_table,
        resume_from_checkpoint,
        file_keyname_mappings,
        file_machine_mappings,
    )
    dist.barrier()
    logger.debug("Setting state dict into model ...")
    error_msgs = _load_state_dict_into_model(model, state_dict, "")
    if len(error_msgs) > 0:
        error_msg = "\n\t".join(error_msgs)
        raise RuntimeError(f"Error(s) in loading dynamic state_dict for {model.__class__.__name__}:\n\t{error_msg}")


def load_unified_optimizer_dynamically(args, model, optimizer, resume_from_checkpoint, safe_serialization=False):
    optim_state_dict = nested_copy(optimizer.state_dict())
    if "master_weights" in optim_state_dict.keys():
        optim_state_dict.pop("master_weights")

    if safe_serialization:
        index_filename, index_filename_mw = SAFE_OPTIMIZER_INDEX_NAME, SAFE_MASTER_WEIGHTS_INDEX_NAME
    else:
        index_filename, index_filename_mw = PADDLE_OPTIMIZER_INDEX_NAME, PADDLE_MASTER_WEIGHTS_INDEX_NAME

    with open(os.path.join(resume_from_checkpoint, index_filename), "r") as f:
        index = json.loads(f.read())

    # `file_keyname_mappings` indicates which keys each file contains. For example, {"optimizer-00001-of-00002.safetensors": ["llama.embed_tokens.weight/moment1_0", "llama.layers.1.mlp.gate_proj.weight/moment1_0", ...]}
    # `file_machine_mappings` indicates the machine where the files appear. For example, {"optimizer-00001-of-00002.safetensors": [machine_0, machine_1], "optimizer-00002-of-00002.safetensors": [machine_0]}
    file_keyname_mappings, file_machine_mappings = get_file_mappings(index, resume_from_checkpoint)

    has_master_weights = index["master_weights"]
    # update has_master_weights and index_filename_master_weights
    # 1. if the master weights exists, only has_master_weights is set True and load master weights when needed
    # 2. if master weights does not exist, convert model weights to master weights when needed
    has_master_weights, index_filename_mw = update_master_weight_status(
        args, optimizer, has_master_weights, safe_serialization
    )

    if has_master_weights:
        with open(os.path.join(resume_from_checkpoint, index_filename_mw), "r") as f:
            index_mw = json.loads(f.read())
        file_keyname_mappings_mw, file_machine_mappings_mw = get_file_mappings(index_mw, resume_from_checkpoint)

    # Get optimizer param type name, like moment1_0, moment2_0, beta1_pow_acc_0.
    typename_set = set()
    for key in index["weight_map"].keys():
        _, typename = key.split("/")
        typename_set.add(typename)
    struct2static_name_mappings = {k: v.name for k, v in get_expected_state_dict(model).items()}
    static2struct_name_mappings = {v.name: k for k, v in get_expected_state_dict(model).items()}
    # Get send_table and recv_table. The send table indicates which workers are responsible for sending tensors, and the recv table indicates which workers should receive the tensors.
    send_table, recv_table = create_optimizer_dispatch_table(
        args,
        model,
        optimizer,
        file_keyname_mappings,
        file_machine_mappings,
        resume_from_checkpoint,
        struct2static_name_mappings,
        is_master_weights=False,
        typename_set=typename_set,
    )
    if has_master_weights:
        send_table_mw, recv_table_mw = create_optimizer_dispatch_table(
            args,
            model,
            optimizer,
            file_keyname_mappings_mw,
            file_machine_mappings_mw,
            resume_from_checkpoint,
            struct2static_name_mappings,
            is_master_weights=True,
        )

    # Initialize optimizer state dict.
    hcg = fleet.get_hybrid_communicate_group()
    sharding_group = hcg.get_sharding_parallel_group()
    if sharding_group.nranks > 1:
        param2rank = optimizer._param2rank
    optim_state_dict_mw = {}

    def check_optimizer_param(parameter):
        if sharding_group.nranks > 1:
            param_rank = param2rank.get(parameter.name, None)
            if param_rank != sharding_group.rank:
                return False
        if parameter.stop_gradient:
            return False
        return True

    optimizer_keys_with_shape = []
    if isinstance(optimizer._parameter_list[0], dict):
        for param_group in optimizer._parameter_list:
            # If parameter groups are set, there must be `params` key. This is guaranteed by the optimizer's initialization code.
            for parameter in param_group["params"]:
                if check_optimizer_param(parameter):
                    optimizer_keys_with_shape.append((parameter.name, parameter.shape))
    else:
        for parameter in optimizer._parameter_list:
            if check_optimizer_param(parameter):
                optimizer_keys_with_shape.append((parameter.name, parameter.shape))

    # see how to change
    for static_name, shape in optimizer_keys_with_shape:
        k = static2struct_name_mappings[static_name]
        for typename in typename_set:
            new_k = k + "/" + typename
            if typename in optimizer_scalar_name:
                optim_state_dict[new_k] = paddle.empty([1], dtype="float32")
            else:
                optim_state_dict[new_k] = paddle.empty(shape, dtype="float32")
        if has_master_weights:
            optim_state_dict_mw[k] = paddle.empty(shape, dtype="float32")

    # Get all the keys that are splited by tensor parallelism.
    all_tp_keys = set()
    for k, v in recv_table.items():
        structure_name, typename = k.split("/")
        if typename in optimizer_non_scaler_name:
            if v[0][1] != -1:
                all_tp_keys.add(structure_name)

    # Get corresponding tensor parallel actions.
    config_revise = copy.deepcopy(model.config)
    config_revise.tensor_parallel_rank = None
    if len(all_tp_keys) == 0:
        tp_actions = {}
    else:
        if isinstance(model, LoRAModel) or isinstance(model, PrefixModelForCausalLM):
            tp_actions = model._get_tensor_parallel_convert_actions(
                set(all_tp_keys), is_split=True, ignore_error=True, config=config_revise
            )
        else:
            tp_actions = model.get_tensor_parallel_convert_actions(config_revise, all_tp_keys, ignore_error=True)
    optimizer_keys = list(index["weight_map"].keys())
    optimizer_tp_actions = mapping_optimizer_tp_actions(tp_actions, optimizer_keys)
    if has_master_weights:
        optimizer_tp_actions.update(tp_actions)

    # Distribute the optimizer checkpoint dynamically, using the `send_table` and `recv_table` we create before.
    optim_state_dict = distributed_send_recv(
        config_revise,
        optim_state_dict,
        optimizer_tp_actions,
        send_table,
        recv_table,
        resume_from_checkpoint,
        file_keyname_mappings,
        file_machine_mappings,
    )
    dist.barrier()
    if has_master_weights:
        optim_state_dict_mw = distributed_send_recv(
            config_revise,
            optim_state_dict_mw,
            optimizer_tp_actions,
            send_table_mw,
            recv_table_mw,
            resume_from_checkpoint,
            file_keyname_mappings_mw,
            file_machine_mappings_mw,
        )
        dist.barrier()

    # Rename optimizer state dict.
    for key in list(optim_state_dict.keys()):
        if key == "LR_Scheduler":
            continue
        key_name = key.split("/")
        static_name = struct2static_name_mappings[key_name[0]]
        if has_master_weights:
            key_name = "_".join([static_name, FP32_MASTER, key_name[1]])
        else:
            key_name = "_".join([static_name, key_name[1]])
        optim_state_dict[key_name] = optim_state_dict.pop(key)
        optim_state_dict[key_name].name = key_name

    if has_master_weights:
        optim_state_dict["master_weights"] = {}
        for key in list(optim_state_dict_mw.keys()):
            static_name = struct2static_name_mappings[key]
            optim_state_dict["master_weights"][static_name] = optim_state_dict_mw.pop(key)
            optim_state_dict["master_weights"][static_name].name = "_".join([static_name, FP32_MASTER])

    if args.data_parallel_rank == 0:
        return optim_state_dict
    return None


def load_single_card_checkpoint(args, model, resume_from_checkpoint: str):
    if isinstance(model, LoRAModel) or isinstance(model, PrefixModelForCausalLM):
        index_filename = SAFE_PEFT_WEIGHTS_INDEX_NAME
    else:
        index_filename = SAFE_WEIGHTS_INDEX_NAME
    resolved_archive_file, sharded_metadata = get_checkpoint_shard_files(
        pretrained_model_name_or_path=resume_from_checkpoint,
        index_filename=os.path.join(resume_from_checkpoint, index_filename),
    )

    loaded_keys = sharded_metadata["all_checkpoint_keys"]
    model_state_dict = get_expected_state_dict(model)
    expected_keys = set(list(model_state_dict.keys()))
    missing_keys = expected_keys - set(loaded_keys)

    if len(missing_keys) > 0:
        raise ValueError(f"Missing keys: {missing_keys}")

    state_dict = load_state_dict(resolved_archive_file[0], None, expected_keys)
    error_msgs = _load_state_dict_into_model(model, state_dict, "")
    del state_dict
    gc.collect()

    if error_msgs:
        raise RuntimeError(f"Error(s) in loading state dict for {model.__class__.__name__}:\n\t{error_msgs}")


def load_single_card_optimizer(args, model, optimizer, resume_from_checkpoint: str):
    returned_optim_state_dict = nested_copy(optimizer.state_dict())

    resolved_archive_file, sharded_metadata = get_optimizer_shard_files(
        optimizer_path=resume_from_checkpoint,
        index_filename=os.path.join(resume_from_checkpoint, SAFE_OPTIMIZER_INDEX_NAME),
    )
    has_master_weights = True if sharded_metadata["master_weights"] else False

    model_state_dict = get_expected_state_dict(model)
    struct2static_name_mappings = {k: v.name for k, v in model_state_dict.items()}
    expected_keys = sharded_metadata["all_optimizer_keys"]

    if has_master_weights:
        returned_optim_state_dict["master_weights"] = {}
        resolved_archive_file_mw, sharded_metadata_mw = get_optimizer_shard_files(
            optimizer_path=resume_from_checkpoint,
            index_filename=os.path.join(resume_from_checkpoint, SAFE_MASTER_WEIGHTS_INDEX_NAME),
        )
        expected_keys_mw = sharded_metadata_mw["all_optimizer_keys"]

    state_dict_optim = load_state_dict(resolved_archive_file[0], None, expected_keys)
    if has_master_weights:
        state_dict_optim_mw = load_state_dict(resolved_archive_file_mw[0], None, expected_keys_mw)

    for key in list(state_dict_optim.keys()):
        key_name = key.split("/")
        static_name = struct2static_name_mappings[key_name[0]]
        if has_master_weights:
            key_name = "_".join([static_name, FP32_MASTER, key_name[1]])
        else:
            key_name = "_".join([static_name, key_name[1]])
        returned_optim_state_dict[key_name] = state_dict_optim.pop(key)
        returned_optim_state_dict[key_name].name = key_name
    if has_master_weights:
        for key in list(state_dict_optim_mw.keys()):
            static_name = struct2static_name_mappings[key]
            returned_optim_state_dict["master_weights"][static_name] = state_dict_optim_mw.pop(key)
            returned_optim_state_dict["master_weights"][static_name].name = "_".join([static_name, FP32_MASTER])

    returned_optim_state_dict = nested_copy_place(
        returned_optim_state_dict,
        place=paddle.framework._current_expected_place(),
        blocking=True,
    )
    return returned_optim_state_dict


def get_file_mappings(index, resume_from_checkpoint):
    file_keyname_mappings = {}
    for k, v in index["weight_map"].items():
        if v not in file_keyname_mappings:
            file_keyname_mappings[v] = []
        file_keyname_mappings[v].append(k)
    for k in file_keyname_mappings.keys():
        file_keyname_mappings[k] = sorted(file_keyname_mappings[k])

    local_device_count = int(os.getenv("PADDLE_LOCAL_SIZE"))
    local_rank = int(os.getenv("PADDLE_RANK_IN_NODE", 0))
    global_rank = dist.get_rank()
    file_machine_mappings = {}
    for filename in file_keyname_mappings.keys():
        if local_rank == 0 and os.path.exists(os.path.join(resume_from_checkpoint, filename)):
            file_machine_mappings[filename] = [global_rank // local_device_count]
    file_machine_list = []
    dist.all_gather_object(file_machine_list, file_machine_mappings)
    file_machine_mappings = {}
    for mappings in file_machine_list:
        for k, v in mappings.items():
            if k not in file_machine_mappings:
                file_machine_mappings[k] = v
            else:
                file_machine_mappings[k] += v
    return file_keyname_mappings, file_machine_mappings


def create_send_table(file_keyname_mappings, file_machine_mappings):
    send_table = {}
    global_rank = dist.get_rank()
    local_rank = int(os.getenv("PADDLE_RANK_IN_NODE", 0))
    local_device_count = int(os.getenv("PADDLE_LOCAL_SIZE"))
    for filename, keys in file_keyname_mappings.items():
        machine = file_machine_mappings[filename][0]
        is_src = (global_rank // local_device_count) == machine
        for i, key in enumerate(keys):
            if is_src and local_rank == i % local_device_count:
                send_table[key] = global_rank
    dispatch_list = []
    dist.all_gather_object(dispatch_list, send_table)
    send_table = {}
    for dl in dispatch_list:
        send_table.update(dl)
    return send_table


def distributed_send_recv(
    config,
    state_dict,
    tp_actions,
    send_table,
    recv_table,
    resume_from_checkpoint,
    file_keyname_mappings,
    file_machine_mappings,
):

    local_device_count = int(os.getenv("PADDLE_LOCAL_SIZE"))
    global_rank = dist.get_rank()
    for filename in file_keyname_mappings.keys():
        machine = file_machine_mappings[filename][0]
        is_src = global_rank // local_device_count == machine
        if is_src:
            f = safe_open(os.path.join(resume_from_checkpoint, filename), framework="np")

        for key in file_keyname_mappings[filename]:
            recv_info = recv_table[key]
            recv_ranklist = [a for (a, b) in recv_info]
            if is_src and global_rank == send_table[key]:
                py_safe_slice_ = f.get_slice(key)
                # send
                if key in tp_actions:
                    weight = tp_actions[key](py_safe_slice_)
                    # copy weight to GPU
                    for j in range(len(weight)):
                        with device_guard():
                            weight[j] = paddle.Tensor(weight[j], zero_copy=True)
                        weight[j] = weight[j]._copy_to(paddle.framework._current_expected_place(), False)

                    for recv_rank, split_index in recv_info:
                        if recv_rank == global_rank:
                            state_dict[key] = weight[split_index]
                        else:
                            dist.stream.send(weight[split_index], dst=recv_rank)
                else:
                    # no need to tp split
                    weight = py_safe_slice_[:]
                    with device_guard():
                        weight = paddle.Tensor(weight, zero_copy=True)
                    weight = weight._copy_to(paddle.framework._current_expected_place(), False)
                    for recv_rank, _ in recv_info:
                        if recv_rank == global_rank:
                            state_dict[key] = weight
                        else:
                            dist.stream.send(weight, dst=recv_rank)

            if global_rank != send_table[key] and global_rank in recv_ranklist:
                dist.stream.recv(state_dict[key], src=send_table[key])

        if is_src:
            f.__exit__(None, None, None)

    return state_dict


def get_sharded_file_name(args, file_name, is_optimizer=False):
    if not is_optimizer:
        shard_file = file_name.replace(
            ".pdparams",
            f"-{args.logical_process_index + 1:05d}-of-{args.world_size//args.dataset_world_size:05d}.pdparams",
        )
        shard_file = shard_file.replace(
            ".safetensors",
            f"-{args.logical_process_index + 1:05d}-of-{args.world_size//args.dataset_world_size:05d}.safetensors",
        )
    else:
        hcg = fleet.get_hybrid_communicate_group()
        dp_group = hcg.get_data_parallel_group()
        shard_file = file_name.replace(
            ".pdparams", f"-{args.logical_process_index + 1:05d}-of-{args.world_size//dp_group.nranks:05d}.pdparams"
        )
        shard_file = shard_file.replace(
            ".safetensors",
            f"-{args.logical_process_index + 1:05d}-of-{args.world_size//dp_group.nranks:05d}.safetensors",
        )
        shard_file = shard_file.replace(
            ".pdopt", f"-{args.logical_process_index + 1:05d}-of-{args.world_size//dp_group.nranks:05d}.pdopt"
        )
    return shard_file


def get_sharded_index(
    index_file_list,
    total_size_list,
):
    # save index json file
    local_rank = int(os.getenv("PADDLE_RANK_IN_NODE", 0))
    if local_rank == 0:
        sharded_index_json = {}

        sharded_index_json["metadata"] = {"total_size": sum(total_size_list)}

        weight_map = {}
        for i, index_file in enumerate(index_file_list):
            weight_map.update(index_file_list[i])

        sharded_index_json["weight_map"] = weight_map
        return sharded_index_json

    return None


def reduce_master_weights_status(has_master_weights=False):
    data = paddle.to_tensor([has_master_weights], dtype="int32")

    hcg = fleet.get_hybrid_communicate_group()
    tp_group = hcg.get_model_parallel_group()
    pp_group = hcg.get_pipe_parallel_group()
    sharding_group = hcg.get_sharding_parallel_group()

    if tp_group.nranks > 1:
        dist.all_reduce(data, op=dist.ReduceOp.SUM, group=tp_group)
    if pp_group.nranks > 1:
        dist.all_reduce(data, op=dist.ReduceOp.SUM, group=pp_group)
    if sharding_group.nranks > 1:
        dist.all_reduce(data, op=dist.ReduceOp.SUM, group=sharding_group)

    return data.item() > 0


def gather_sharded_object(index_file, total_size, is_optimizer=False):

    index_file_list, total_size_list = [], []

    hcg = fleet.get_hybrid_communicate_group()
    tp_group = hcg.get_model_parallel_group()
    pp_group = hcg.get_pipe_parallel_group()

    logger.info(
        f"Unified checkpoint: generating sharded_index json files for {'optimizer or master weight' if is_optimizer else 'model weight'}."
    )

    if tp_group.nranks > 1:
        dist.all_gather_object(index_file_list, index_file, tp_group)
        dist.all_gather_object(total_size_list, total_size, tp_group)
    if pp_group.nranks > 1:
        pp_index_file_list = []
        pp_total_size_list = []
        dist.all_gather_object(
            pp_index_file_list, index_file_list if len(index_file_list) > 0 else index_file, pp_group
        )
        dist.all_gather_object(
            pp_total_size_list, total_size_list if len(total_size_list) > 0 else total_size, pp_group
        )
        index_file_list = pp_index_file_list
        total_size_list = pp_total_size_list

    index_file_list = flatten_list(index_file_list)
    total_size_list = flatten_list(total_size_list)

    # for pure sharding
    if len(index_file_list) == 0 and len(total_size_list) == 0:
        index_file_list = [index_file]
        total_size_list = [total_size]
    if is_optimizer:
        sharding_group = hcg.get_sharding_parallel_group()
        if sharding_group.nranks > 1:
            sharding_index_file_list = []
            sharding_total_size_list = []
            dist.all_gather_object(sharding_index_file_list, index_file_list, sharding_group)
            dist.all_gather_object(sharding_total_size_list, total_size_list, sharding_group)
            index_file_list = flatten_list(sharding_index_file_list)
            total_size_list = flatten_list(sharding_total_size_list)

    return index_file_list, total_size_list


def generate_base_static_name(vname):
    # return base static name and specific type name, like [embedding_0.w_0, moment1_0]
    if FP32_MASTER in vname:
        vname = vname.split("_" + FP32_MASTER + "_")
        return vname[0], vname[1]
    else:
        vname = vname.split(".")
        a = vname[0] + "." + vname[1][:3]
        b = vname[1][4:]
        return a, b


def filter_params(model_to_save, state_dict, is_optimizer=False):
    hcg = fleet.get_hybrid_communicate_group()
    tp_group = hcg.get_model_parallel_group()

    tp_size = tp_group.nranks
    tp_rank = tp_group.rank

    # for pure sharding or pure pp
    if tp_size <= 1:
        return [list(state_dict.keys())]

    filter_tensor_list = [[] for i in range(tp_size)]

    if tp_rank == 0:
        tensor_bytes_dict = {}
        model_state_dict = get_expected_state_dict(model_to_save)
        for (k, v) in state_dict.items():
            model_v = model_state_dict[k.split("/")[0]] if is_optimizer else v
            if hasattr(model_v, "is_distributed") and model_v.is_distributed:
                tensor_bytes_dict[k] = v.numel().item() * tp_size * dtype_byte_size(v.dtype)
            else:
                tensor_bytes_dict[k] = v.numel().item() * dtype_byte_size(v.dtype)

        filter_tensor_list = []
        current_block = []
        current_block_size = 0
        total_size = 0

        max_shard_size = (sum(tensor_bytes_dict.values()) + tp_size - 1) // tp_size

        for index, (key, weight_size) in enumerate(tensor_bytes_dict.items()):
            # If this weight is going to tip up over the maximal size, we split.
            # if current_block_size + weight_size > max_shard_size:
            if total_size + weight_size > max_shard_size * (len(filter_tensor_list) + 1) or (
                len(tensor_bytes_dict) - index < (tp_size - len(filter_tensor_list))
            ):
                # fix if the first param is large than max_shard_size
                if len(current_block) > 0:
                    filter_tensor_list.append(current_block)
                current_block = []
                current_block_size = 0

            current_block.append(key)
            current_block_size += weight_size
            total_size += weight_size

        filter_tensor_list.append(current_block)
        if len(filter_tensor_list) < tp_size:
            filter_tensor_list.extend([[] for i in range(tp_size - len(filter_tensor_list))])

    dist.broadcast_object_list(
        filter_tensor_list,
        src=hcg.get_model_parallel_group_src_rank(),
        group=tp_group,
    )

    return filter_tensor_list


def merge_large_tensor_parallel(tensor, tp_group, tp_action, dst_rank, is_dst):
    num_rows = tensor.shape[0]
    num_splits = 4
    parts = np.array_split(np.arange(num_rows), num_splits)
    splits = [len(part) for part in parts]
    split_parts = np.insert(np.cumsum(splits), 0, 0)
    split_tensors = []
    for i in range(num_splits):
        if get_env_device() == "xpu":
            ret = distributed_allgather(tensor[split_parts[i] : split_parts[i + 1], :], group=tp_group, offload=False)
        else:
            ret = distributed_gather(
                tensor[split_parts[i] : split_parts[i + 1], :], dst=dst_rank, group=tp_group, offload=False
            )
        # Copy to CPUPlace temporarily, may lower speed.
        if ret is not None:
            ret = [t.cpu() for t in ret]
        split_tensors.append(ret)
    concat_tensors = []
    if is_dst:
        for i in range(tp_group.nranks):
            tmp = []
            for j in range(num_splits):
                tmp.append(split_tensors[j][i])
            concat_tensors.append(paddle.concat(tmp))
        tensor = tp_action(concat_tensors)
    else:
        tensor = None
    return tensor


def merge_tensor_parallel_with_shard(state_dict, tp_actions, all_filter_keys):
    hcg = fleet.get_hybrid_communicate_group()
    tp_group = hcg.get_model_parallel_group()
    tp_rank = tp_group.rank

    # filter actions for pipeline mode
    if hcg.get_pipe_parallel_group().nranks > 1:
        filter_keys = set([y for x in all_filter_keys for y in x])
        for key in list(tp_actions.keys()):
            if key not in filter_keys:
                tp_actions.pop(key)

    state_dict_to_save = {}
    max_key_len = max([len(_) for _ in all_filter_keys])
    for i in range(max_key_len):
        for j, filter_keys in enumerate(all_filter_keys):
            is_dst = tp_rank == j
            if i > len(filter_keys) - 1:
                continue
            key = filter_keys[i]
            tensor = state_dict[key]
            if key in tp_actions:
                # Get tensor size
                tensor_bytes = tensor.numel().item() * dtype_byte_size(tensor.dtype) * tp_group.nranks
                if tensor_bytes >= 5 * 1024 * 1024 * 1024:  # temporarily set 5GB as threshold
                    tensor = merge_large_tensor_parallel(tensor, tp_group, tp_actions[key], j, is_dst)
                else:
                    if get_env_device() == "xpu":
                        ret = distributed_allgather(tensor, group=tp_group, offload=False)
                    else:
                        ret = distributed_gather(tensor, dst=j, group=tp_group, offload=False)
                    action = tp_actions.pop(key)
                    tensor = action(ret) if is_dst else None
            else:
                tensor = tensor._copy_to(DEST_PLACE, False) if is_dst else None

            if is_dst:
                state_dict_to_save[key] = tensor

    if len(tp_actions) > 0:
        for x in tp_actions.keys():
            logger.warning(f"key <{x}> need to merge tensor parallel but we can't find in model state.")

    return state_dict_to_save


def merge_tensor_parallel_for_optimizer(state_dict, tp_actions, all_filter_keys):
    # Core function for UC
    hcg = fleet.get_hybrid_communicate_group()
    tp_group = hcg.get_model_parallel_group()
    tp_rank = tp_group.rank

    state_dict_to_save = {}
    max_key_len = max([len(_) for _ in all_filter_keys])
    for i in range(max_key_len):
        for j, filter_keys in enumerate(all_filter_keys):
            is_dst = tp_rank == j
            if i > len(filter_keys) - 1:
                continue
            # get base model key
            model_key = filter_keys[i].split("/")[0]
            tensor = state_dict[filter_keys[i]]
            if model_key in tp_actions:
                # for example: beta1, beta2
                if tensor.numel().item() == 1:
                    tensor = tensor._copy_to(DEST_PLACE, False) if is_dst else None  # Need broadcast when loaded
                else:
                    # Get tensor size
                    tensor_bytes = tensor.numel().item() * dtype_byte_size(tensor.dtype) * tp_group.nranks
                    if tensor_bytes >= 5 * 1024 * 1024 * 1024:  # temporarily set 5GB as threshold
                        tensor = merge_large_tensor_parallel(tensor, tp_group, tp_actions[model_key], j, is_dst)
                    else:
                        if get_env_device() == "xpu":
                            ret = distributed_allgather(tensor, group=tp_group, offload=False)
                        else:
                            ret = distributed_gather(tensor, dst=j, group=tp_group, offload=False)
                        action = tp_actions[model_key]
                        tensor = action(ret) if is_dst else None
            else:
                tensor = tensor._copy_to(DEST_PLACE, False) if is_dst else None

            if is_dst:
                state_dict_to_save[filter_keys[i]] = tensor

    return state_dict_to_save


def get_optimizer_shard_files(optimizer_path, index_filename):
    """
    For a given model:
    - download and cache all the shards of a sharded checkpoint if `pretrained_model_name_or_path` is a model ID on the
      Hub
    - returns the list of paths to all the shards, as well as some metadata.
    For the description of each arg, see [`PretrainedModel.from_pretrained`]. `index_filename` is the full path to the
    index (downloaded and cached if `pretrained_model_name_or_path` is a model ID on the Hub).
    """

    import json

    if not os.path.isfile(index_filename):
        raise ValueError(f"Can't find a optimizer index ({index_filename}) in {optimizer_path}.")

    with open(index_filename, "r") as f:
        index = json.loads(f.read())

    shard_filenames = sorted(set(index["weight_map"].values()))
    sharded_metadata = index["metadata"]
    sharded_metadata["all_optimizer_keys"] = list(index["weight_map"].keys())
    sharded_metadata["weight_map"] = index["weight_map"].copy()
    sharded_metadata["master_weights"] = index.get("master_weights", False)

    file_map = {file: set() for file in shard_filenames}
    for weight, file in index["weight_map"].items():
        file_map[file].add(weight)

    sharded_metadata["file_map"] = file_map

    # First, let's deal with local folder.
    # TODO: if optimizer_path is a folder, we should check if the optimizer is already cached or not.
    if os.path.isdir(optimizer_path):
        shard_filenames = [os.path.join(optimizer_path, f) for f in shard_filenames]
        return shard_filenames, sharded_metadata


def get_expected_keys(sharded_metadata, model, optimizer):
    hcg = fleet.get_hybrid_communicate_group()
    sharding_group = hcg.get_sharding_parallel_group()
    sharding_rank = sharding_group.rank
    in_sharding_parallel_model = sharding_group.nranks > 1
    if in_sharding_parallel_model:
        params2rank = optimizer._param2rank

    struct2static_name_mappings = {k: v.name for k, v in get_expected_state_dict(model).items()}

    expected_keys = []
    for key in list(sharded_metadata["all_optimizer_keys"]):
        key_name = key.split("/")[0]
        static_name = struct2static_name_mappings.get(key_name, None)

        if in_sharding_parallel_model:
            params_rank = params2rank.get(static_name, None)
            if params_rank == sharding_rank:
                expected_keys.append(key)
        else:
            if static_name is not None:
                expected_keys.append(key)
    expected_keys = set(expected_keys)

    loaded_keys = sharded_metadata["all_optimizer_keys"]
    missing_keys = expected_keys - set(loaded_keys)
    if len(missing_keys) > 0:
        raise ValueError(f"optimizer missing weights keys: {missing_keys}")

    return expected_keys


def mapping_optimizer_tp_actions(tp_actions, optimizer_loaded_keys):
    """# convert param.name to
    param.key/moment1_0
    or param.key/beta1_XXX
    or param.key/beta2_XXX
    Args:
        tp_actions (dict): dictionay of tensor parallel actions {key: action}
        optimizer_loaded_keys (list or set): [param.key1/moment1_0, param.key2/beta1_XXX, param.key3/beta2_XXX]
    Returns:
        dict: new dictionay of tensor parallel actions {key: action}
    """
    new_actions = {}
    for key in optimizer_loaded_keys:
        key_base, typename = key.split("/")
        if typename in optimizer_non_scaler_name and key_base in tp_actions:
            new_actions[key] = tp_actions[key_base]
    return new_actions


def flatten_list(nested_list):
    flattened_list = []
    for item in nested_list:
        if isinstance(item, list):
            flattened_list.extend(flatten_list(item))
        else:
            flattened_list.append(item)
    return flattened_list


def check_exitcode(task):
    exitcode = task.exitcode
    if exitcode != 0:
        logger.info(f"Error: save ckpt process failed with exitcode {exitcode}!!!")
    else:
        logger.info(f"Success: save ckpt process with exitcode {exitcode}!!!")


def clear_async_save_task_queue():
    """
    wait until all async save task to be done.
    """
    while len(async_save_queue) > 0:
        task = async_save_queue.pop()
        if task and task.is_alive():
            task.join(timeout=60)
            if task.is_alive():
                logger.error("Error: save ckpt process timeout!!!")
                async_save_queue.append(task)
            else:
                check_exitcode(task)
        else:
            check_exitcode(task)


def file_save_async_or_sync(state_dict, path, safe_serialization, is_sync=True):
    if safe_serialization:
        for k in list(state_dict.keys()):
            if isinstance(state_dict[k], paddle.Tensor):
                state_dict[k] = state_dict.pop(k).cpu().numpy()

    if is_sync:
        if safe_serialization:
            safe_save_file(state_dict, path, metadata={"format": "np"})
        else:
            paddle.save(state_dict, path)

    else:
        clear_async_save_task_queue()
        ctx = multiprocessing.get_context("spawn")
        if safe_serialization:
            p = ctx.Process(target=safe_save_file, args=(state_dict, path, {"format": "np"}))
        else:
            p = ctx.Process(target=paddle.save, args=(state_dict, path))
        logger.info(f"Async save {path}")
        p.start()
        async_save_queue.append(p)


def select_model_weight_index(args, model, resume_from_checkpoint, safe_serialization, local=True):
    """
    try select model weight index from model weight or master weight index.
    """

    # find model weight index file
    if isinstance(model, LoRAModel) or isinstance(model, PrefixModelForCausalLM):
        index_filename = SAFE_PEFT_WEIGHTS_INDEX_NAME if safe_serialization else PADDLE_PEFT_WEIGHTS_INDEX_NAME
    else:
        index_filename = SAFE_WEIGHTS_INDEX_NAME if safe_serialization else PADDLE_WEIGHTS_INDEX_NAME

    index_filename_path = os.path.join(resume_from_checkpoint, index_filename)
    identify_func = os.path.isfile if local else distributed_isfile

    if identify_func(index_filename_path):
        return index_filename
    else:
        index_filename = PADDLE_MASTER_WEIGHTS_INDEX_NAME if not safe_serialization else SAFE_MASTER_WEIGHTS_INDEX_NAME
        index_filename_path = os.path.join(resume_from_checkpoint, index_filename)

        if identify_func(index_filename_path):
            return index_filename
        else:
            raise ValueError("Can't find a valid unified model or master weight checkpoint to load.")


def update_master_weight_status(args, optimizer, has_master_weight, safe_serialization):
    if is_need_master_weight(optimizer, is_fp16_or_bp16=(args.fp16 or args.bf16)):
        if not has_master_weight:
            if UnifiedCheckpointOption.MASTER_WEIGHT_COMPATIBLE.value in args.unified_checkpoint_config:
                index_filename_master_weights = (
                    PADDLE_WEIGHTS_INDEX_NAME if not safe_serialization else SAFE_WEIGHTS_INDEX_NAME
                )
                has_master_weight = True
                logger.warning(
                    "The unified checkpoint does not contain master weight, "
                    "the model weight will be loaded as master weight."
                )
            else:
                raise ValueError(
                    "Can't find a valid unified master weight checkpoint,"
                    f"add '{UnifiedCheckpointOption.MASTER_WEIGHT_COMPATIBLE.value}' into 'unified_checkpoint_config' to "
                    "load model checkpoint as master weight"
                )
        else:
            has_master_weight = True
            index_filename_master_weights = (
                PADDLE_MASTER_WEIGHTS_INDEX_NAME if not safe_serialization else SAFE_MASTER_WEIGHTS_INDEX_NAME
            )
            if UnifiedCheckpointOption.SKIP_SAVE_MODEL_WEIGHT.value in args.unified_checkpoint_config:
                index_filename_master_weights = (
                    PADDLE_WEIGHTS_INDEX_NAME if not safe_serialization else SAFE_WEIGHTS_INDEX_NAME
                )
    else:
        has_master_weight = False
        index_filename_master_weights = None

    return has_master_weight, index_filename_master_weights


def unwrap_optimizer(optimizer):
    while hasattr(optimizer, "_inner_opt") or hasattr(optimizer, "_optim"):
        if hasattr(optimizer, "_inner_opt"):
            optimizer = optimizer._inner_opt
        if hasattr(optimizer, "_optim"):
            optimizer = optimizer._optim

    return optimizer


def is_need_master_weight(optimizer, is_fp16_or_bp16):
    optimizer = unwrap_optimizer(optimizer)
    if hasattr(optimizer, "_multi_precision"):
        return optimizer._multi_precision and is_fp16_or_bp16
    else:
        return False<|MERGE_RESOLUTION|>--- conflicted
+++ resolved
@@ -1030,12 +1030,8 @@
     if isinstance(model_to_save, PretrainedModel):
         state_dict = model_to_save.state_dict()
         if (
-<<<<<<< HEAD
-            model_to_save.config.tie_word_embeddings
-=======
             hasattr(model_to_save.config, "tie_word_embeddings")
             and model_to_save.config.tie_word_embeddings
->>>>>>> dbf395f8
             and hasattr(model_to_save, "_tied_weights_keys")
             and model_to_save._tied_weights_keys is not None
         ):
